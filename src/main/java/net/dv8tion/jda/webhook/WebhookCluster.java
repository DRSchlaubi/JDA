/*
 *     Copyright 2015-2017 Austin Keener & Michael Ritter & Florian Spieß
 *
 * Licensed under the Apache License, Version 2.0 (the "License");
 * you may not use this file except in compliance with the License.
 * You may obtain a copy of the License at
 *
 *     http://www.apache.org/licenses/LICENSE-2.0
 *
 * Unless required by applicable law or agreed to in writing, software
 * distributed under the License is distributed on an "AS IS" BASIS,
 * WITHOUT WARRANTIES OR CONDITIONS OF ANY KIND, either express or implied.
 * See the License for the specific language governing permissions and
 * limitations under the License.
 */

package net.dv8tion.jda.webhook;

import net.dv8tion.jda.core.entities.Message;
import net.dv8tion.jda.core.entities.MessageEmbed;
import net.dv8tion.jda.core.entities.Webhook;
import net.dv8tion.jda.core.requests.RequestFuture;
import net.dv8tion.jda.core.utils.Checks;
import net.dv8tion.jda.core.utils.data.DataObject;
import okhttp3.OkHttpClient;
import okhttp3.RequestBody;
import javax.annotation.Nonnull;
import javax.annotation.Nullable;
import java.io.File;
import java.io.InputStream;
import java.util.*;
import java.util.concurrent.ScheduledExecutorService;
import java.util.concurrent.ThreadFactory;
import java.util.function.Predicate;

/**
 * A central collection of {@link net.dv8tion.jda.webhook.WebhookClient WebhookClients}
 * which allows to broadcast ({@link #broadcast(WebhookMessage)}) or multicast ({@link #multicast(Predicate, WebhookMessage)})
 * to all registered clients (receivers).
 *
 * <h2>Registering existing WebhookClients</h2>
 * To register an existing WebhookClient instance (that is not currently shutdown)
 * you either use {@link #addWebhooks(WebhookClient...)} or {@link #addWebhooks(java.util.Collection) addWebhooks(Collection&lt;WebhookClient&gt;)}.
 * <br>These methods allow to register multiple clients in one call
 * and will <b>fail if the client has been closed via {@link WebhookClient#close() WebhookClient.close()}</b>.
 *
 * <p><i><b>Note that you should always remove a WebhookClient from this cluster when you close it directly!</b></i>
 *
 * <h2>Removing already registered WebhookClients</h2>
 * The cluster allows to remove existing clients in batch via {@link #removeWebhooks(WebhookClient...)}, {@link #removeWebhooks(Collection) removeWebhooks(Collection&lt;WebhookClient&gt;)}
 * and {@link #removeIf(java.util.function.Predicate) removeIf(Predicate&lt;WebhookClient&gt;)}.
 * It does not matter if the specified clients are actually registered to this cluster when using these methods.
 *
 * <p><i><b>Note that removing a WebhookClient from the cluster does not close it!</b></i>
 *
 * <h2>Building WebhookClients from the Cluster</h2>
 * This class allows to set default values that will be provided to {@link net.dv8tion.jda.webhook.WebhookClientBuilder WebhookClientBuilder}
 * when building via {@link #buildWebhooks(Webhook...)} and {@link #buildWebhooks(Collection) buildWebhooks(Collection&lt;Webhook&gt;)}.
 * <br>The following settings can be used:
 * <ul>
 *     <li>{@link #setDefaultExecutorService(ScheduledExecutorService)}</li>
 *     <li>{@link #setDefaultHttpClientBuilder(OkHttpClient.Builder)}</li>
 *     <li>{@link #setDefaultHttpClient(OkHttpClient)}</li>
 *     <li>{@link #setDefaultThreadFactory(ThreadFactory)}</li>
 *     <li>{@link #setDefaultDaemon(boolean)}</li>
 * </ul>
 *
 * <p>Note that when you provide your own {@link java.util.concurrent.ScheduledExecutorService ScheduledExecutorService} you are able to shut it down
 * outside of the clients which will cause them to fail.
 * <br><i><b>Do not shutdown the pool before closing all clients!</b></i>
 *
 * <h2>Sending to multiple Webhooks at once</h2>
 * This cluster allows to both broadcast and multicast to registered clients.
 * <br>When broadcasting a message is created before iterating each client to save performance which makes the broadcast
 * method superior to direct for-loops.
 *
 * <p>Multicasting will send a message to all clients which meet a set filter.
 * The filter is specified using a {@link java.util.function.Predicate Predicate} which is provided to {@link #multicast(Predicate, WebhookMessage)}.
 * <br>The predicate decides whether the client should receive the message (returning true) or should be ignored (returning false).
 *
 * <h2>Closing all connections</h2>
 * Each {@link net.dv8tion.jda.webhook.WebhookClient WebhookClient} is a {@link java.io.Closeable Closable} resource which means
 * it must be closed to free resources and enhance performance of the JVM.
 * <br>The WebhookCluster allows to close all registered clients using {@link #close()}.
 * Calling close on the cluster means it will <i><b>remove and close</b></i> all currently registered webhooks.
 * <br>The cluster may still be used after closing.
 */
public class WebhookCluster implements AutoCloseable
{
    protected final List<WebhookClient> webhooks;
    protected OkHttpClient.Builder defaultHttpClientBuilder;
    protected OkHttpClient defaultHttpClient;
    protected ScheduledExecutorService defaultPool;
    protected ThreadFactory threadFactory;
    protected boolean isDaemon;

    /**
     * Creates a new WebhookCluster with the provided
     * {@link net.dv8tion.jda.webhook.WebhookClient WebhookClients} as initial client cache.
     *
     * @param  initialClients
     *         Collection of WebhookClients that should be added
     *
     * @throws java.lang.IllegalArgumentException
     *         If any of the provided clients is {@code null} or closed
     */
    public WebhookCluster(@Nonnull Collection<? extends WebhookClient> initialClients)
    {
        webhooks = new ArrayList<>(initialClients.size());
        for (WebhookClient client : initialClients)
            addWebhooks(client);
    }

    /**
     * Creates a new WebhookCluster with the specified initial capacity.
     * <br>For more information about this see {@link java.util.ArrayList ArrayList}.
     *
     * @param  initialCapacity
     *         The initial capacity for this cluster
     *
     * @throws java.lang.IllegalArgumentException
     *         If the provided capacity is negative
     */
    public WebhookCluster(int initialCapacity)
    {
        webhooks = new ArrayList<>(initialCapacity);
    }

    /**
     * Creates a new WebhookCluster with default initial capacity
     * and no registered {@link net.dv8tion.jda.webhook.WebhookClient WebhookClients}
     */
    public WebhookCluster()
    {
        webhooks = new ArrayList<>();
    }

    // Default builder values

    /**
     * Sets the default {@link okhttp3.OkHttpClient.Builder OkHttpClient.Builder} that should be
     * used when building {@link net.dv8tion.jda.webhook.WebhookClient WebhookClients} via
     * {@link #buildWebhooks(Webhook...)} or {@link #buildWebhooks(Collection)}.
     *
     * @param  builder
     *         The default builder, {@code null} to reset
     *
     * @return The current WebhookCluster for chaining convenience
     */
    public WebhookCluster setDefaultHttpClientBuilder(@Nullable OkHttpClient.Builder builder)
    {
        this.defaultHttpClientBuilder = builder;
        return this;
    }

    /**
     * Sets the default {@link okhttp3.OkHttpClient OkHttpClient} that should be
     * used when building {@link net.dv8tion.jda.webhook.WebhookClient WebhookClients} via
     * {@link #buildWebhooks(Webhook...)} or {@link #buildWebhooks(Collection)}.
     *
     * @param  defaultHttpClient
     *         The default client, {@code null} to reset
     *
     * @return The current WebhookCluster for chaining convenience
     */
    public WebhookCluster setDefaultHttpClient(@Nullable OkHttpClient defaultHttpClient)
    {
        this.defaultHttpClient = defaultHttpClient;
        return this;
    }

    /**
     * Sets the default {@link java.util.concurrent.ScheduledExecutorService ScheduledExecutorService} that should be
     * used when building {@link net.dv8tion.jda.webhook.WebhookClient WebhookClients} via
     * {@link #buildWebhooks(Webhook...)} or {@link #buildWebhooks(Collection)}.
     *
     * @param  executorService
     *         The default executor service, {@code null} to reset
     *
     * @return The current WebhookCluster for chaining convenience
     */
    public WebhookCluster setDefaultExecutorService(@Nullable ScheduledExecutorService executorService)
    {
        this.defaultPool = executorService;
        return this;
    }

    /**
     * Factory that should be used by the default {@link java.util.concurrent.ScheduledExecutorService ScheduledExecutorService}
     * to create Threads for rate limitation handling of the created {@link net.dv8tion.jda.webhook.WebhookClient WebhookClient}!
     * <br>This allows changing thread information such as name without having to create your own executor.
     *
     * @param  factory
     *         The {@link java.util.concurrent.ThreadFactory ThreadFactory} that will
     *         be used when no {@link java.util.concurrent.ScheduledExecutorService ScheduledExecutorService}
     *         has been set via {@link #setDefaultExecutorService(ScheduledExecutorService)}
     *
     * @return The current WebhookCluster for chaining convenience
     */
    public WebhookCluster setDefaultThreadFactory(@Nullable ThreadFactory factory)
    {
        this.threadFactory = factory;
        return this;
    }

    /**
     * Whether rate limit threads of created {@link net.dv8tion.jda.webhook.WebhookClient WebhookClients}
     * should be treated as {@link Thread#isDaemon()} or not.
     * <br><b>Default: false</b>
     *
     * <p>This will not be used when the default thread pool has been set via {@link #setDefaultExecutorService(ScheduledExecutorService)}!
     *
     * @param  isDaemon
     *         True, if the threads should be daemon
     *
     * @return The current WebhookCluster for chaining convenience
     */
    public WebhookCluster setDefaultDaemon(boolean isDaemon)
    {
        this.isDaemon = isDaemon;
        return this;
    }

    // Webhook creation/add/remove

    /**
     * Creates new {@link net.dv8tion.jda.webhook.WebhookClient WebhookClients} and adds them
     * to this cluster.
     * <br>The {@link net.dv8tion.jda.webhook.WebhookClientBuilder WebhookClientBuilders}
     * will be supplied with the default settings of this cluster.
     *
     * @param  webhooks
     *         Webhooks to target (duplicates will not be filtered)
     *
     * @throws java.lang.IllegalArgumentException
     *         If the provided array or any of the contained
     *         webhooks is {@code null}
     *
     * @return The current WebhookCluster for chaining convenience
     *
     * @see    #buildWebhooks(Webhook...)
     * @see    #newBuilder(Webhook)
     */
    public WebhookCluster buildWebhooks(Webhook... webhooks)
    {
        Checks.notNull(webhooks, "Webhooks");
        for (Webhook webhook : webhooks)
        {
            Checks.notNull(webhook, "Webhook");
            buildWebhook(webhook.getIdLong(), webhook.getToken());
        }
        return this;
    }

    /**
     * Creates new {@link net.dv8tion.jda.webhook.WebhookClient WebhookClients} and adds them
     * to this cluster.
     * <br>The {@link net.dv8tion.jda.webhook.WebhookClientBuilder WebhookClientBuilders}
     * will be supplied with the default settings of this cluster.
     *
     * @param  webhooks
     *         Webhooks to target (duplicates will not be filtered)
     *
     * @throws java.lang.IllegalArgumentException
     *         If the provided collection or any of the contained
     *         webhooks is {@code null}
     *
     * @return The current WebhookCluster for chaining convenience
     *
     * @see    #buildWebhooks(Webhook...)
     * @see    #newBuilder(Webhook)
     */
    public WebhookCluster buildWebhooks(Collection<Webhook> webhooks)
    {
        Checks.notNull(webhooks, "Webhooks");
        for (Webhook webhook : webhooks)
        {
            Checks.notNull(webhook, "Webhook");
            buildWebhook(webhook.getIdLong(), webhook.getToken());
        }
        return this;
    }

    /**
     * Creates new {@link net.dv8tion.jda.webhook.WebhookClient WebhookClients} and adds them
     * to this cluster.
     * <br>The {@link net.dv8tion.jda.webhook.WebhookClientBuilder WebhookClientBuilders}
     * will be supplied with the default settings of this cluster.
     *
     * @param  id
     *         The id for the webhook
     * @param  token
     *         The token for the webhook
     *
     * @throws java.lang.IllegalArgumentException
     *         If the provided webhooks token is {@code null} or contains whitespace
     *
     * @return The current WebhookCluster for chaining convenience
     *
     * @see    #newBuilder(long, String)
     */
    public WebhookCluster buildWebhook(long id, String token)
    {
        this.webhooks.add(newBuilder(id, token).build());
        return this;
    }

    /**
     * Creates a new {@link net.dv8tion.jda.webhook.WebhookClientBuilder WebhookClientBuilder}
     * with the defined default settings of this cluster.
     *
     * @param  id
     *         The webhook id
     * @param  token
     *         The webhook token
     *
     * @throws java.lang.IllegalArgumentException
     *         If the token is {@code null}, empty or contains blanks
     *
     * @return The WebhookClientBuilder with default settings
     *
     * @see    net.dv8tion.jda.webhook.WebhookClientBuilder#WebhookClientBuilder(long, String) new WebhookClientBuilder(long, String)
     */
    public WebhookClientBuilder newBuilder(long id, String token)
    {
        WebhookClientBuilder builder = new WebhookClientBuilder(id, token);
        builder.setExecutorService(defaultPool)
               .setHttpClient(defaultHttpClient)
               .setThreadFactory(threadFactory)
               .setDaemon(isDaemon);
        if (defaultHttpClientBuilder != null)
            builder.setHttpClientBuilder(defaultHttpClientBuilder);
        return builder;
    }

    /**
     * Creates a new {@link net.dv8tion.jda.webhook.WebhookClientBuilder WebhookClientBuilder}
     * with the defined default settings of this cluster.
     *
     * @param  webhook
     *         The target webhook
     *
     * @throws java.lang.IllegalArgumentException
     *         If the webhook is {@code null}
     *
     * @return The WebhookClientBuilder with default settings
     *
     * @see    net.dv8tion.jda.webhook.WebhookClientBuilder#WebhookClientBuilder(Webhook) new WebhookClientBuilder(Webhook)
     */
    public WebhookClientBuilder newBuilder(Webhook webhook)
    {
        Checks.notNull(webhook, "Webhook");
        return newBuilder(webhook.getIdLong(), webhook.getToken());
    }

    /**
     * Adds the specified {@link net.dv8tion.jda.webhook.WebhookClient WebhookClients}
     * to this cluster's list of receivers.
     * <br>Duplicate clients are supported and will not be filtered automatically.
     *
     * @param  clients
     *         WebhookClients to add
     *
     * @throws java.lang.IllegalArgumentException
     *         If the provided array or any of the contained
     *         clients is {@code null} or closed
     *
     * @return The current WebhookCluster for chaining convenience
     */
    public WebhookCluster addWebhooks(WebhookClient... clients)
    {
        Checks.notNull(clients, "Clients");
        for (WebhookClient client : clients)
        {
            Checks.notNull(client, "Client");
            Checks.check(!client.isShutdown,
                "One of the provided WebhookClients has been closed already!");
            webhooks.add(client);
        }
        return this;
    }

    /**
     * Adds the specified {@link net.dv8tion.jda.webhook.WebhookClient WebhookClients}
     * to this cluster's list of receivers.
     * <br>Duplicate clients are supported and will not be filtered automatically.
     *
     * @param  clients
     *         WebhookClients to add
     *
     * @throws java.lang.IllegalArgumentException
     *         If the provided collection or any of the contained
     *         clients is {@code null} or closed
     *
     * @return The current WebhookCluster for chaining convenience
     */
    public WebhookCluster addWebhooks(Collection<WebhookClient> clients)
    {
        Checks.notNull(clients, "Clients");
        for (WebhookClient client : clients)
        {
            Checks.notNull(client, "Client");
            Checks.check(!client.isShutdown,
                "One of the provided WebhookClients has been closed already!");
            webhooks.add(client);
        }
        return this;
    }

    /**
     * Removes the specified {@link net.dv8tion.jda.webhook.WebhookClient WebhookClients}
     * from this cluster's list of receivers.
     * <br>It does not matter whether any of the provided clients is actually in the list of receivers.
     *
     * <p><b>Note that the removed clients are not closed by this operation!</b>
     *
     * @param  clients
     *         WebhookClients to remove
     *
     * @throws java.lang.IllegalArgumentException
     *         If the provided array is {@code null}
     *
     * @return The current WebhookCluster for chaining convenience
     */
    public WebhookCluster removeWebhooks(WebhookClient... clients)
    {
        Checks.notNull(clients, "Clients");
        webhooks.removeAll(Arrays.asList(clients));
        return this;
    }

    /**
     * Removes the specified {@link net.dv8tion.jda.webhook.WebhookClient WebhookClients}
     * from this cluster's list of receivers.
     * <br>It does not matter whether any of the provided clients is actually in the list of receivers.
     *
     * <p><b>Note that the removed clients are not closed by this operation!</b>
     *
     * @param  clients
     *         WebhookClients to remove
     *
     * @throws java.lang.IllegalArgumentException
     *         If the provided collection is {@code null}
     *
     * @return The current WebhookCluster for chaining convenience
     */
    public WebhookCluster removeWebhooks(Collection<WebhookClient> clients)
    {
        Checks.notNull(clients, "Clients");
        webhooks.removeAll(clients);
        return this;
    }

    /**
     * Removes the specified {@link net.dv8tion.jda.webhook.WebhookClient WebhookClients}
     * from this cluster's list of receivers under the conditions of the provided filter.
     * <br>The filter should return {@code true} to remove provided clients and {@code false} to retain them.
     *
     * <p><b>Note that the removed clients are not closed by this operation!</b>
     *
     * @param  predicate
     *         The filter
     *
     * @throws java.lang.IllegalArgumentException
     *         If the provided filter is {@code null}
     *
     * @return List of removed clients
     */
    public List<WebhookClient> removeIf(Predicate<WebhookClient> predicate)
    {
        Checks.notNull(predicate, "Predicate");
        List<WebhookClient> clients = new ArrayList<>();
        for (WebhookClient client : webhooks)
        {
            if (predicate.test(client))
                clients.add(client);
        }
        removeWebhooks(clients);
        return clients;
    }

    /**
     * Closes all {@link net.dv8tion.jda.webhook.WebhookClient WebhookClients} that meet
     * the specified filter.
     * <br>The filter may return {@code true} for all clients that should be <b>removed and closed</b>.
     *
     * @param  predicate
     *         The filter to decide which clients to remove
     *
     * @throws java.lang.IllegalArgumentException
     *         If the provided filter is {@code null}
     *
     * @return List of removed and closed clients
     */
    public List<WebhookClient> closeIf(Predicate<WebhookClient> predicate)
    {
        Checks.notNull(predicate, "Filter");
        List<WebhookClient> clients = new ArrayList<>();
        for (WebhookClient client : webhooks)
        {
            if (predicate.test(client))
                clients.add(client);
        }
        removeWebhooks(clients);
        clients.forEach(WebhookClient::close);
        return clients;
    }

    /**
     * The current list of receivers for this WebhookCluster instance.
     * <br>The provided list is an immutable copy of the actual stored list of {@link net.dv8tion.jda.webhook.WebhookClient WebhookClients}.
     *
     * @return Immutable list of registered receivers
     */
    public List<WebhookClient> getWebhooks()
    {
        return Collections.unmodifiableList(new ArrayList<>(webhooks));
    }

    // Broadcasting / Multicasting

    /**
     * Sends the provided {@link net.dv8tion.jda.webhook.WebhookMessage WebhookMessage}
     * to all {@link net.dv8tion.jda.webhook.WebhookClient WebhookClients} that meet the specified
     * filter.
     * <br>The filter should return {@code true} for all clients that should receive the message.
     *
     * <p>Hint: Use {@link net.dv8tion.jda.webhook.WebhookMessageBuilder WebhookMessageBuilder} to
     * create a {@link net.dv8tion.jda.webhook.WebhookMessage WebhookMessage} instance!
     *
     * @param  filter
     *         The filter that decides what clients receive the message
     * @param  message
     *         The message that should be sent to the filtered clients
     *
     * @throws java.lang.IllegalArgumentException
     *         If any of the provided arguments is {@code null}
     * @throws java.util.concurrent.RejectedExecutionException
     *         If any of the receivers has been shutdown
     * @throws net.dv8tion.jda.core.exceptions.HttpException
     *         If the HTTP request fails
     *
     * @return A list of {@link java.util.concurrent.Future Future} instances
     *         representing all message tasks.
     */
    public List<RequestFuture<?>> multicast(Predicate<WebhookClient> filter, WebhookMessage message)
    {
        Checks.notNull(filter, "Filter");
        Checks.notNull(message, "Message");
        final RequestBody body = message.getBody();
        final List<RequestFuture<?>> callbacks = new ArrayList<>();
        for (WebhookClient client : webhooks)
        {
            if (filter.test(client))
                callbacks.add(client.execute(body));
        }
        return callbacks;
    }

    /**
     * Sends the provided {@link net.dv8tion.jda.webhook.WebhookMessage WebhookMessage}
     * to all registered {@link net.dv8tion.jda.webhook.WebhookClient WebhookClients}.
     *
     * <p>Hint: Use {@link net.dv8tion.jda.webhook.WebhookMessageBuilder WebhookMessageBuilder} to
     * create a {@link net.dv8tion.jda.webhook.WebhookMessage WebhookMessage} instance!
     *
     * @param  message
     *         The message that should be sent to the clients
     *
     * @throws java.lang.IllegalArgumentException
     *         If any of the provided arguments is {@code null}
     * @throws java.util.concurrent.RejectedExecutionException
     *         If any of the receivers has been shutdown
     * @throws net.dv8tion.jda.core.exceptions.HttpException
     *         If the HTTP request fails
     *
     * @return A list of {@link java.util.concurrent.Future Future} instances
     *         representing all message tasks.
     */
    public List<RequestFuture<?>> broadcast(WebhookMessage message)
    {
        Checks.notNull(message, "Message");
        final RequestBody body = message.getBody();
        final List<RequestFuture<?>> callbacks = new ArrayList<>(webhooks.size());
        for (WebhookClient webhook : webhooks)
            callbacks.add(webhook.execute(body));
        return callbacks;
    }

    /**
     * Sends the provided {@link net.dv8tion.jda.core.entities.Message Message}
     * to all registered {@link net.dv8tion.jda.webhook.WebhookClient WebhookClients}.
     *
     * <p>Hint: Use {@link net.dv8tion.jda.core.MessageBuilder MessageBuilder} to
     * create a {@link net.dv8tion.jda.core.entities.Message Message} instance!
     *
     * @param  message
     *         The message that should be sent to the clients
     *
     * @throws java.lang.IllegalArgumentException
     *         If the provided message is {@code null}
     * @throws java.util.concurrent.RejectedExecutionException
     *         If any of the receivers has been shutdown
     * @throws net.dv8tion.jda.core.exceptions.HttpException
     *         If the HTTP request fails
     *
     * @return A list of {@link java.util.concurrent.Future Future} instances
     *         representing all message tasks.
     */
    public List<RequestFuture<?>> broadcast(Message message)
    {
        return broadcast(WebhookMessage.from(message));
    }

    /**
     * Sends the provided {@link net.dv8tion.jda.core.entities.MessageEmbed MessageEmbeds}
     * to all registered {@link net.dv8tion.jda.webhook.WebhookClient WebhookClients}.
     *
     * <p><b>You can send up to 10 embeds per message! If more are sent they will not be displayed.</b>
     *
     * <p>Hint: Use {@link net.dv8tion.jda.core.EmbedBuilder EmbedBuilder} to
     * create a {@link net.dv8tion.jda.core.entities.MessageEmbed MessageEmbeds} instance!
     *
     * @param  embeds
     *         The embeds that should be sent to the clients
     *
     * @throws java.lang.IllegalArgumentException
     *         If any of the provided arguments is {@code null}
     * @throws java.util.concurrent.RejectedExecutionException
     *         If any of the receivers has been shutdown
     * @throws net.dv8tion.jda.core.exceptions.HttpException
     *         If the HTTP request fails
     *
     * @return A list of {@link java.util.concurrent.Future Future} instances
     *         representing all message tasks.
     */
    public List<RequestFuture<?>> broadcast(MessageEmbed... embeds)
    {
        return broadcast(WebhookMessage.of(embeds));
    }

    /**
     * Sends the provided {@link net.dv8tion.jda.core.entities.MessageEmbed MessageEmbeds}
     * to all registered {@link net.dv8tion.jda.webhook.WebhookClient WebhookClients}.
     *
     * <p><b>You can send up to 10 embeds per message! If more are sent they will not be displayed.</b>
     *
     * <p>Hint: Use {@link net.dv8tion.jda.core.EmbedBuilder EmbedBuilder} to
     * create a {@link net.dv8tion.jda.core.entities.MessageEmbed MessageEmbeds} instance!
     *
     * @param  embeds
     *         The embeds that should be sent to the clients
     *
     * @throws java.lang.IllegalArgumentException
     *         If any of the provided arguments is {@code null}
     * @throws java.util.concurrent.RejectedExecutionException
     *         If any of the receivers has been shutdown
     * @throws net.dv8tion.jda.core.exceptions.HttpException
     *         If the HTTP request fails
     *
     * @return A list of {@link java.util.concurrent.Future Future} instances
     *         representing all message tasks.
     */
    public List<RequestFuture<?>> broadcast(Collection<MessageEmbed> embeds)
    {
        return broadcast(WebhookMessage.of(embeds));
    }

    /**
     * Sends the provided text message
     * to all registered {@link net.dv8tion.jda.webhook.WebhookClient WebhookClients}.
     *
     * @param  content
     *         The text that should be sent to the clients
     *
     * @throws java.lang.IllegalArgumentException
     *         If the provided content is {@code null} or blank
     * @throws java.util.concurrent.RejectedExecutionException
     *         If any of the receivers has been shutdown
     * @throws net.dv8tion.jda.core.exceptions.HttpException
     *         If the HTTP request fails
     *
     * @return A list of {@link java.util.concurrent.Future Future} instances
     *         representing all message tasks.
     */
    public List<RequestFuture<?>> broadcast(String content)
    {
        Checks.notBlank(content, "Content");
        Checks.check(content.length() <= 2000, "Content may not exceed 2000 characters!");
<<<<<<< HEAD
        final RequestBody body = WebhookClient.newBody(new DataObject().put("content", content).toString());
        final List<Future<?>> callbacks = new ArrayList<>(webhooks.size());
=======
        final RequestBody body = WebhookClient.newBody(new JSONObject().put("content", content).toString());
        final List<RequestFuture<?>> callbacks = new ArrayList<>(webhooks.size());
>>>>>>> 0ea25c67
        for (WebhookClient webhook : webhooks)
            callbacks.add(webhook.execute(body));
        return callbacks;
    }

    /**
     * Sends the provided {@link java.io.File File}
     * to all registered {@link net.dv8tion.jda.webhook.WebhookClient WebhookClients}.
     *
     * <p><b>The provided data should not exceed 8MB in size!</b>
     *
     * @param  file
     *         The file that should be sent to the clients
     *
     * @throws java.lang.IllegalArgumentException
     *         If the provided file is {@code null}, does not exist or ist not readable
     * @throws java.util.concurrent.RejectedExecutionException
     *         If any of the receivers has been shutdown
     * @throws net.dv8tion.jda.core.exceptions.HttpException
     *         If the HTTP request fails
     *
     * @return A list of {@link java.util.concurrent.Future Future} instances
     *         representing all message tasks.
     */
    public List<RequestFuture<?>> broadcast(File file)
    {
        Checks.notNull(file, "File");
        return broadcast(file, file.getName());
    }

    /**
     * Sends the provided {@link java.io.File File}
     * to all registered {@link net.dv8tion.jda.webhook.WebhookClient WebhookClients}.
     *
     * <p><b>The provided data should not exceed 8MB in size!</b>
     *
     * @param  file
     *         The file that should be sent to the clients
     * @param  fileName
     *         The name that should be given to the file
     *
     * @throws java.lang.IllegalArgumentException
     *         If the provided file is {@code null}, does not exist or ist not readable
     * @throws java.util.concurrent.RejectedExecutionException
     *         If any of the receivers has been shutdown
     * @throws net.dv8tion.jda.core.exceptions.HttpException
     *         If the HTTP request fails
     *
     * @return A list of {@link java.util.concurrent.Future Future} instances
     *         representing all message tasks.
     */
    public List<RequestFuture<?>> broadcast(File file, String fileName)
    {
        Checks.notNull(file, "File");
        Checks.check(file.length() <= Message.MAX_FILE_SIZE, "Provided File exceeds the maximum size of 8MB!");
        return broadcast(new WebhookMessageBuilder().setFile(file, fileName).build());
    }

    /**
     * Sends the provided {@link java.io.InputStream InputStream} as an attachment
     * to all registered {@link net.dv8tion.jda.webhook.WebhookClient WebhookClients}.
     *
     * <p><b>The provided data should not exceed 8MB in size!</b>
     *
     * @param  data
     *         The data that should be sent to the clients
     * @param  fileName
     *         The name that should be given to the attachment
     *
     * @throws java.lang.IllegalArgumentException
     *         If the provided data is {@code null}
     * @throws java.util.concurrent.RejectedExecutionException
     *         If any of the receivers has been shutdown
     * @throws net.dv8tion.jda.core.exceptions.HttpException
     *         If the HTTP request fails
     *
     * @return A list of {@link java.util.concurrent.Future Future} instances
     *         representing all message tasks.
     */
    public List<RequestFuture<?>> broadcast(InputStream data, String fileName)
    {
        return broadcast(new WebhookMessageBuilder().setFile(data, fileName).build());
    }

    /**
     * Sends the provided {@code byte[]} data as an attachment
     * to all registered {@link net.dv8tion.jda.webhook.WebhookClient WebhookClients}.
     *
     * <p><b>The provided data should not exceed 8MB in size!</b>
     *
     * @param  data
     *         The data that should be sent to the clients
     * @param  fileName
     *         The name that should be given to the attachment
     *
     * @throws java.lang.IllegalArgumentException
     *         If the provided data is {@code null}
     * @throws java.util.concurrent.RejectedExecutionException
     *         If any of the receivers has been shutdown
     * @throws net.dv8tion.jda.core.exceptions.HttpException
     *         If the HTTP request fails
     *
     * @return A list of {@link java.util.concurrent.Future Future} instances
     *         representing all message tasks.
     */
    public List<RequestFuture<?>> broadcast(byte[] data, String fileName)
    {
        Checks.notNull(data, "Data");
        Checks.check(data.length < Message.MAX_FILE_SIZE, "Provided data exceeds the maximum size of 8MB!");
        return broadcast(new WebhookMessageBuilder().setFile(data, fileName).build());
    }

    /**
     * Closes all registered {@link net.dv8tion.jda.webhook.WebhookClient WebhookClients}
     * and removes the from this cluster!
     */
    @Override
    public void close()
    {
        webhooks.forEach(WebhookClient::close);
        webhooks.clear();
    }
}<|MERGE_RESOLUTION|>--- conflicted
+++ resolved
@@ -687,13 +687,8 @@
     {
         Checks.notBlank(content, "Content");
         Checks.check(content.length() <= 2000, "Content may not exceed 2000 characters!");
-<<<<<<< HEAD
         final RequestBody body = WebhookClient.newBody(new DataObject().put("content", content).toString());
-        final List<Future<?>> callbacks = new ArrayList<>(webhooks.size());
-=======
-        final RequestBody body = WebhookClient.newBody(new JSONObject().put("content", content).toString());
         final List<RequestFuture<?>> callbacks = new ArrayList<>(webhooks.size());
->>>>>>> 0ea25c67
         for (WebhookClient webhook : webhooks)
             callbacks.add(webhook.execute(body));
         return callbacks;
