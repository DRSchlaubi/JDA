/*
 *     Copyright 2015-2017 Austin Keener & Michael Ritter & Florian Spieß
 *
 * Licensed under the Apache License, Version 2.0 (the "License");
 * you may not use this file except in compliance with the License.
 * You may obtain a copy of the License at
 *
 *     http://www.apache.org/licenses/LICENSE-2.0
 *
 * Unless required by applicable law or agreed to in writing, software
 * distributed under the License is distributed on an "AS IS" BASIS,
 * WITHOUT WARRANTIES OR CONDITIONS OF ANY KIND, either express or implied.
 * See the License for the specific language governing permissions and
 * limitations under the License.
 */

package net.dv8tion.jda.core.entities;

import gnu.trove.map.TLongObjectMap;
import net.dv8tion.jda.bot.entities.ApplicationInfo;
import net.dv8tion.jda.bot.entities.impl.ApplicationInfoImpl;
import net.dv8tion.jda.client.entities.*;
import net.dv8tion.jda.client.entities.impl.*;
import net.dv8tion.jda.core.*;
import net.dv8tion.jda.core.audit.ActionType;
import net.dv8tion.jda.core.audit.AuditLogChange;
import net.dv8tion.jda.core.audit.AuditLogEntry;
import net.dv8tion.jda.core.entities.MessageEmbed.*;
import net.dv8tion.jda.core.entities.impl.*;
import net.dv8tion.jda.core.exceptions.AccountTypeException;
import net.dv8tion.jda.core.handle.GuildMembersChunkHandler;
import net.dv8tion.jda.core.handle.ReadyHandler;
import net.dv8tion.jda.core.utils.MiscUtil;
import net.dv8tion.jda.core.utils.data.DataArray;
import net.dv8tion.jda.core.utils.data.DataObject;
import net.dv8tion.jda.core.utils.data.DataReadException;
import net.dv8tion.jda.core.utils.SimpleLog;
import org.apache.commons.collections4.map.CaseInsensitiveMap;

import java.awt.Color;
import java.time.Instant;
import java.time.OffsetDateTime;
import java.util.*;
import java.util.List;
import java.util.function.Consumer;
import java.util.function.UnaryOperator;
import java.util.regex.Matcher;
import java.util.regex.Pattern;
import java.util.stream.Collectors;

public class EntityBuilder
{
    public static final SimpleLog LOG = SimpleLog.getLog(EntityBuilder.class);
    public static final String MISSING_CHANNEL = "MISSING_CHANNEL";
    public static final String MISSING_USER = "MISSING_USER";

    private static final Pattern channelMentionPattern = Pattern.compile("<#(\\d+)>");

    protected final JDAImpl api;
    protected final TLongObjectMap<DataObject> cachedGuildJsons = MiscUtil.newLongMap();
    protected final TLongObjectMap<Consumer<Guild>> cachedGuildCallbacks = MiscUtil.newLongMap();

    public EntityBuilder(JDA api)
    {
        this.api = (JDAImpl) api;
    }

    public SelfUser createSelfUser(DataObject self)
    {
        SelfUserImpl selfUser = ((SelfUserImpl) api.getSelfUser());
        if (selfUser == null)
        {
            final long id = self.getLong("id");
            selfUser = new SelfUserImpl(id, api);
            api.setSelfUser(selfUser);
        }
        if (!api.getUserMap().containsKey(selfUser.getIdLong()))
        {
            api.getUserMap().put(selfUser.getIdLong(), selfUser);
        }
        return (SelfUser) selfUser
                .setVerified(self.getBoolean("verified"))
                .setMfaEnabled(self.getBoolean("mfa_enabled"))
                .setEmail(!self.isNull("email") ? self.getString("email") : null)
                .setName(self.getString("username"))
                .setDiscriminator(self.getString("discriminator"))
                .setAvatarId(self.isNull("avatar") ? null : self.getString("avatar"))
                .setBot(self.containsKey("bot") && self.getBoolean("bot"));
    }

    public Game createGame(String name, String url, Game.GameType type)
    {
        return new Game(name, url, type);
    }

    public void createGuildFirstPass(DataObject guild, Consumer<Guild> secondPassCallback)
    {
        final long id = guild.getLong("id");
        GuildImpl guildObj = ((GuildImpl) api.getGuildMap().get(id));
        if (guildObj == null)
        {
            guildObj = new GuildImpl(api, id);
            api.getGuildMap().put(id, guildObj);
        }
        if (guild.containsKey("unavailable") && guild.getBoolean("unavailable"))
        {
            guildObj.setAvailable(false);
            //This is used for when GuildCreateHandler receives a guild that is currently unavailable. During normal READY
            // loading for bots (which unavailable is always true) the secondPassCallback parameter will always
            // be null.
            if (secondPassCallback != null)
                secondPassCallback.accept(guildObj);
            api.getGuildLock().lock(id);
            return;
        }

        //If we make it to here, the Guild is available. This means 1 of 2 things:
        //Either:
        // 1) This is Guild provided during READY for a Client account
        // 2) This is a Guild received from GuildCreateHandler from a GUILD_CREATE event.
        //      This could be triggered by joining a guild or due to discord finally
        //      providing us with Guild information about a previously unavailable guild.
        //      Whether it was unavailable due to Bot READY unavailability or due to an
        //      outage within discord matters now.
        //
        // Either way, we now have enough information to fill in the general information about the Guild.
        // This does NOT necessarily mean that we have all information to complete the guild.
        // For Client accounts, we will also need to use op 12 (GUILD_SYNC) to get all presences of online users because
        // discord only provides Online users that we have an open PM channel with or are friends with for Client accounts.
        // On larger guilds we will still need to request all users using op 8 (GUILD_MEMBERS_CHUNK).
        //
        // The code below takes the information we -do- have and starts to fill in the Guild. It won't create anything
        // that might rely on Users that we don't have due to needing the GUILD_MEMBERS_CHUNK
        // This includes making VoiceStatus and PermissionOverrides

        guildObj.setAvailable(true)
                .setIconId(guild.isNull("icon") ? null : guild.getString("icon"))
                .setSplashId(guild.isNull("splash") ? null : guild.getString("splash"))
                .setRegion(Region.fromKey(guild.getString("region")))
                .setName(guild.getString("name"))
                .setAfkTimeout(Guild.Timeout.fromKey(guild.getInt("afk_timeout")))
                .setVerificationLevel(Guild.VerificationLevel.fromKey(guild.getInt("verification_level")))
                .setDefaultNotificationLevel(Guild.NotificationLevel.fromKey(guild.getInt("default_message_notifications")))
                .setRequiredMFALevel(Guild.MFALevel.fromKey(guild.getInt("mfa_level")))
                .setExplicitContentLevel(Guild.ExplicitContentLevel.fromKey(guild.getInt("explicit_content_filter")));

        DataArray roles = guild.getArray("roles");
        for (int i = 0; i < roles.length(); i++)
        {
            Role role = createRole(roles.getObject(i), guildObj.getIdLong());
            guildObj.getRolesMap().put(role.getIdLong(), role);
            if (role.getIdLong() == guildObj.getIdLong())
                guildObj.setPublicRole(role);
        }

        if (!guild.isNull("emojis"))
        {
            DataArray array = guild.getArray("emojis");
            TLongObjectMap<Emote> emoteMap = guildObj.getEmoteMap();
            for (int i = 0; i < array.length(); i++)
            {
<<<<<<< HEAD
                DataObject object = array.getObject(i);
                DataArray emoteRoles = object.getArray("roles");
=======
                JSONObject object = array.getJSONObject(i);
                if (object.isNull("id"))
                {
                    LOG.fatal("Received GUILD_CREATE with an emoji with a null ID. JSON: " + object);
                    continue;
                }
                JSONArray emoteRoles = object.isNull("roles") ? new JSONArray() : object.getJSONArray("roles");
>>>>>>> d5c8679a
                final long emoteId = object.getLong("id");

                EmoteImpl emoteObj = new EmoteImpl(emoteId, guildObj);
                Set<Role> roleSet = emoteObj.getRoleSet();

                for (int j = 0; j < emoteRoles.length(); j++)
<<<<<<< HEAD
                    roleSet.add(guildObj.getRoleById(emoteRoles.getLong(j)));
=======
                    roleSet.add(guildObj.getRoleById(emoteRoles.getString(j)));
                final String name = object.isNull("name") ? "" : object.getString("name");
                final boolean managed = !object.isNull("managed") && object.getBoolean("managed");
>>>>>>> d5c8679a
                emoteMap.put(emoteId, emoteObj
                            .setName(name)
                            .setManaged(managed));
            }
        }

        if (guild.containsKey("members"))
        {
            DataArray members = guild.getArray("members");
            createGuildMemberPass(guildObj, members);
        }

        //This could be null for Client accounts. Will be fixed by GUILD_SYNC
        Member owner = guildObj.getMemberById(guild.getLong("owner_id"));
        if (owner != null)
            guildObj.setOwner(owner);

        if (guild.containsKey("presences"))
        {
            DataArray presences = guild.getArray("presences");
            for (int i = 0; i < presences.length(); i++)
            {
                DataObject presence = presences.getObject(i);
                final long userId = presence.getObject("user").getLong("id");
                MemberImpl member = (MemberImpl) guildObj.getMembersMap().get(userId);

                if (member == null)
                    LOG.debug("Received a ghost presence in GuildFirstPass! Guild: " + guildObj + " UserId: " + userId);
                else
                    createPresence(member, presence);
            }
        }

        if (guild.containsKey("channels"))
        {
            DataArray channels = guild.getArray("channels");

            for (int i = 0; i < channels.length(); i++)
            {
                DataObject channel = channels.getObject(i);
                ChannelType type = ChannelType.fromId(channel.getInt("type"));
                switch (type)
                {
                    case TEXT:
                        createTextChannel(channel, guildObj.getIdLong(), false);
                        break;
                    case VOICE:
                        createVoiceChannel(channel, guildObj.getIdLong(), false);
                        break;
                    case CATEGORY:
                        createCategory(channel, guildObj.getIdLong(), false);
                        break;
                    default:
                        LOG.fatal("Received a channel for a guild that isn't a text, voice or category channel. JSON: " + channel);
                }
            }
        }

        if (!guild.isNull("system_channel_id"))
            guildObj.setSystemChannel(guildObj.getTextChannelsMap().get(guild.getLong("system_channel_id")));

        if (!guild.isNull("afk_channel_id"))
            guildObj.setAfkChannel(guildObj.getVoiceChannelsMap().get(guild.getLong("afk_channel_id")));

        //If the members that we were provided with (and loaded above) were not all of the
        //  the members in this guild, then we need to request more users from Discord using
        //  op 9 (GUILD_MEMBERS_CHUNK). To do so, we will cache the guild's JSON so we can properly
        //  load stuff that relies on Users like Channels, PermissionOverrides and VoiceStatuses
        //  after we have the rest of the users. We will request the GUILD_MEMBERS_CHUNK information
        //  which will be sent from discord over the main Websocket and will be handled by
        //  GuildMemberChunkHandler. After the handler has received all users as determined by the
        //  value set using `setExpectedGuildMembers`, it will do one of the following:
        //    1) If this is a Bot account, immediately call EntityBuilder#createGuildSecondPass, thus finishing
        //        the Guild object creation process.
        //    2) If this is a Client account, it will request op 12 (GUILD_SYNC) to make sure we have all information
        //        about online users as GUILD_MEMBERS_CHUNK does not include presence information, and when loading the
        //        members from GUILD_MEMBERS_CHUNK, we assume they are offline. GUILD_SYNC makes sure that we mark them
        //        properly. After GUILD_SYNC is received by GuildSyncHandler, it will call EntityBuilder#createGuildSecondPass
        //
        //If we actually -did- get all of the users needed, then we don't need to Chunk. Furthermore,
        // we don't need to use GUILD_SYNC because we always get presences with users thus we have all information
        // needed to guild the Guild. We will skip
        if (guild.getArray("members").length() != guild.getInt("member_count"))
        {
            cachedGuildJsons.put(id, guild);
            cachedGuildCallbacks.put(id, secondPassCallback);

            GuildMembersChunkHandler handler = api.getClient().getHandler("GUILD_MEMBERS_CHUNK");
            handler.setExpectedGuildMembers(id, guild.getInt("member_count"));

            //If we are already past READY / RESUME, then chunk at runtime. Otherwise, pass back to the ReadyHandler
            // and let it send a burst chunk request.
            if (api.getClient().isReady())
            {
                if (api.getAccountType() == AccountType.CLIENT)
                {
                    DataObject obj = new DataObject()
                            .put("op", WebSocketCode.GUILD_SYNC)
                            .put("guild_id", guildObj.getIdLong());
                    api.getClient().chunkOrSyncRequest(obj);
                }
                DataObject obj = new DataObject()
                        .put("op", WebSocketCode.MEMBER_CHUNK_REQUEST)
                        .put("d", new DataObject()
                            .put("guild_id", id)
                            .put("query","")
                            .put("limit", 0)
                        );
                api.getClient().chunkOrSyncRequest(obj);
            }
            else
            {
                ReadyHandler readyHandler = api.getClient().getHandler("READY");
                readyHandler.acknowledgeGuild(guildObj, true, true, api.getAccountType() == AccountType.CLIENT);
            }

            api.getGuildLock().lock(id);
            return;
        }

        //As detailed in the comment above, if we've made it this far then we have all member information needed to
        // create the Guild. Thus, we fill in the remaining information, unlock the guild, and provide the guild
        // to the callback
        //This should only occur on small user count guilds.

        DataArray channels = guild.getArray("channels");
        createGuildChannelPass(guildObj, channels); //Actually creates PermissionOverrides

        DataArray voiceStates = guild.getArray("voice_states");
        createGuildVoiceStatePass(guildObj, voiceStates);

        api.getGuildLock().unlock(guildObj.getIdLong());
        if (secondPassCallback != null)
            secondPassCallback.accept(guildObj);
    }

    public void createGuildSecondPass(long guildId, List<DataArray> memberChunks)
    {
        DataObject guildJson = cachedGuildJsons.remove(guildId);
        Consumer<Guild> secondPassCallback = cachedGuildCallbacks.remove(guildId);
        GuildImpl guildObj = (GuildImpl) api.getGuildMap().get(guildId);

        if (guildObj == null)
            throw new IllegalStateException("Attempted to perform a second pass on an unknown Guild. Guild not in JDA " +
                    "mapping. GuildId: " + guildId);
        if (guildJson == null)
            throw new IllegalStateException("Attempted to perform a second pass on an unknown Guild. No cached Guild " +
                    "for second pass. GuildId: " + guildId);
        if (secondPassCallback == null)
            throw new IllegalArgumentException("No callback provided for the second pass on the Guild!");

        for (DataArray chunk : memberChunks)
            createGuildMemberPass(guildObj, chunk);

        Member owner = guildObj.getMemberById(guildJson.getLong("owner_id"));
        if (owner != null)
            guildObj.setOwner(owner);

        if (guildObj.getOwner() == null)
            LOG.fatal("Never set the Owner of the Guild: " + guildObj.getId() + " because we don't have the owner User object! How?!");

        DataArray channels = guildJson.getArray("channels");
        createGuildChannelPass(guildObj, channels);

        DataArray voiceStates = guildJson.getArray("voice_states");
        createGuildVoiceStatePass(guildObj, voiceStates);

        secondPassCallback.accept(guildObj);
        api.getGuildLock().unlock(guildId);
    }

    public void handleGuildSync(GuildImpl guild, DataArray members, DataArray presences)
    {
        for (int i = 0; i < members.length(); i++)
        {
            DataObject memberJson = members.getObject(i);
            createMember(guild, memberJson);
        }

        for (int i = 0; i < presences.length(); i++)
        {
            DataObject presenceJson = presences.getObject(i);
            final long userId = presenceJson.getObject("user").getLong("id");

            MemberImpl member = (MemberImpl) guild.getMembersMap().get(userId);
            if (member == null)
                LOG.fatal("Received a Presence for a non-existent Member when dealing with GuildSync!");
            else
                this.createPresence(member, presenceJson);
        }
    }

    private void createGuildMemberPass(GuildImpl guildObj, DataArray members)
    {
        for (int i = 0; i < members.length(); i++)
        {
            DataObject memberJson = members.getObject(i);
            createMember(guildObj, memberJson);
        }
    }

    private void createGuildChannelPass(GuildImpl guildObj, DataArray channels)
    {
        for (int i = 0; i < channels.length(); i++)
        {
            DataObject channel = channels.getObject(i);
            ChannelType type = ChannelType.fromId(channel.getInt("type"));
            Channel channelObj = null;
            switch (type)
            {
                case TEXT:
                    channelObj = api.getTextChannelById(channel.getLong("id"));
                    break;
                case VOICE:
                    channelObj = api.getVoiceChannelById(channel.getLong("id"));
                    break;
                case CATEGORY:
                    channelObj = api.getCategoryMap().get(channel.getLong("id"));
                    break;
                default:
                    LOG.fatal("Received a channel for a guild that isn't a text, voice or category channel (ChannelPass). JSON: " + channel);
            }

            if (channelObj != null)
            {
                DataArray permissionOverwrites = channel.getArray("permission_overwrites");
                createOverridesPass((AbstractChannelImpl<?>) channelObj, permissionOverwrites);
            }
            else
            {
                LOG.fatal("Got permission_override for unknown channel with id: " + channel.getString("id"));
            }
        }
    }

    public void createGuildVoiceStatePass(GuildImpl guildObj, DataArray voiceStates)
    {
        for (int i = 0; i < voiceStates.length(); i++)
        {
            DataObject voiceStateJson = voiceStates.getObject(i);
            final long userId = voiceStateJson.getLong("user_id");
            Member member = guildObj.getMembersMap().get(userId);
            if (member == null)
            {
                LOG.fatal("Received a VoiceState for a unknown Member! GuildId: "
                        + guildObj.getId() + " MemberId: " + voiceStateJson.getString("user_id"));
                continue;
            }

            final long channelId = voiceStateJson.getLong("channel_id");
            VoiceChannelImpl voiceChannel =
                    (VoiceChannelImpl) guildObj.getVoiceChannelsMap().get(channelId);
            if (voiceChannel != null)
                voiceChannel.getConnectedMembersMap().put(member.getUser().getIdLong(), member);
            else
                LOG.fatal("Received a GuildVoiceState with a channel ID for a non-existent channel! " +
                    "ChannelId: " + channelId + " GuildId: " + guildObj.getId() + " UserId:" + userId);

            // VoiceState is considered volatile so we don't expect anything to actually exist
            GuildVoiceStateImpl voiceState = (GuildVoiceStateImpl) member.getVoiceState();
            voiceState.setSelfMuted(!voiceStateJson.isNull("self_mute") && voiceStateJson.getBoolean("self_mute"))
                      .setSelfDeafened(!voiceStateJson.isNull("self_deaf") && voiceStateJson.getBoolean("self_deaf"))
                      .setGuildMuted(!voiceStateJson.isNull("mute") && voiceStateJson.getBoolean("mute"))
                      .setGuildDeafened(!voiceStateJson.isNull("deaf") && voiceStateJson.getBoolean("deaf"))
                      .setSuppressed(!voiceStateJson.isNull("suppress") && voiceStateJson.getBoolean("suppress"))
                      .setSessionId(voiceStateJson.isNull("session_id") ? "" : voiceStateJson.getString("session_id"))
                      .setConnectedChannel(voiceChannel);
        }
    }

    public User createFakeUser(DataObject user, boolean modifyCache) { return createUser(user, true, modifyCache); }
    public User createUser(DataObject user)     { return createUser(user, false, true); }
    private User createUser(DataObject user, boolean fake, boolean modifyCache)
    {
        final long id = user.getLong("id");
        UserImpl userObj;

        userObj = (UserImpl) api.getUserMap().get(id);
        if (userObj == null)
        {
            userObj = (UserImpl) api.getFakeUserMap().get(id);
            if (userObj != null)
            {
                if (!fake && modifyCache)
                {
                    api.getFakeUserMap().remove(id);
                    userObj.setFake(false);
                    api.getUserMap().put(userObj.getIdLong(), userObj);
                    if (userObj.hasPrivateChannel())
                    {
                        PrivateChannelImpl priv = (PrivateChannelImpl) userObj.getPrivateChannel();
                        priv.setFake(false);
                        api.getFakePrivateChannelMap().remove(priv.getIdLong());
                        api.getPrivateChannelMap().put(priv.getIdLong(), priv);
                    }
                }
            }
            else
            {
                userObj = new UserImpl(id, api).setFake(fake);
                if (modifyCache)
                {
                    if (fake)
                        api.getFakeUserMap().put(id, userObj);
                    else
                        api.getUserMap().put(id, userObj);
                }
            }
        }

        return userObj
                .setName(user.getString("username"))
                .setDiscriminator(user.get("discriminator").toString())
                .setAvatarId(user.isNull("avatar") ? null : user.getString("avatar"))
                .setBot(user.containsKey("bot") && user.getBoolean("bot"));
    }

    public Member createMember(GuildImpl guild, DataObject memberJson)
    {
        User user = createUser(memberJson.getObject("user"));
        MemberImpl member = (MemberImpl) guild.getMember(user);
        if (member == null)
        {
            member = new MemberImpl(guild, user);
            guild.getMembersMap().put(user.getIdLong(), member);
        }

        ((GuildVoiceStateImpl) member.getVoiceState())
            .setGuildMuted(memberJson.getBoolean("mute"))
            .setGuildDeafened(memberJson.getBoolean("deaf"));

        member.setJoinDate(OffsetDateTime.parse(memberJson.getString("joined_at")))
              .setNickname(memberJson.isNull("nick") ? null : memberJson.getString("nick"));

        DataArray rolesJson = memberJson.getArray("roles");
        for (int k = 0; k < rolesJson.length(); k++)
        {
            final long roleId = rolesJson.getLong(k);
            Role r = guild.getRolesMap().get(roleId);
            if (r == null)
            {
                LOG.debug("Received a Member with an unknown Role. MemberId: "
                        + member.getUser().getId() + " GuildId: " + guild.getId() + " roleId: " + roleId);
            }
            else
            {
                member.getRoleSet().add(r);
            }
        }

        return member;
    }

    //Effectively the same as createFriendPresence
    public void createPresence(Object memberOrFriend, DataObject presenceJson)
    {
        if (memberOrFriend == null)
            throw new NullPointerException("Provided memberOrFriend was null!");

        DataObject gameJson = presenceJson.isNull("game") ? null: presenceJson.getObject("game");
        OnlineStatus onlineStatus = OnlineStatus.fromKey(presenceJson.getString("status"));
        Game game = null;

        if (gameJson != null && !gameJson.isNull("name"))
        {
            String gameName = gameJson.get("name").toString();
            String url = gameJson.isNull("url") ? null : gameJson.get("url").toString();

            Game.GameType gameType;
            try
            {
                gameType = gameJson.isNull("type")
                           ? Game.GameType.DEFAULT
                           : Game.GameType.fromKey(Integer.parseInt(gameJson.get("type").toString()));
            }
            catch (NumberFormatException e)
            {
                gameType = Game.GameType.DEFAULT;
            }

            game = createGame(gameName, url, gameType);
        }
        if (memberOrFriend instanceof Member)
        {
            MemberImpl member = (MemberImpl) memberOrFriend;
            member.setOnlineStatus(onlineStatus);
            member.setGame(game);
        }
        else if (memberOrFriend instanceof Friend)
        {
            FriendImpl friend = (FriendImpl) memberOrFriend;
            friend.setOnlineStatus(onlineStatus);
            friend.setGame(game);

            OffsetDateTime lastModified = OffsetDateTime.ofInstant(
                    Instant.ofEpochMilli(presenceJson.getLong("last_modified")),
                    TimeZone.getTimeZone("GMT").toZoneId());

            friend.setOnlineStatusModifiedTime(lastModified);
        }
        else
            throw new IllegalArgumentException("An object was provided to EntityBuilder#createPresence that wasn't a Member or Friend. JSON: " + presenceJson);
    }

    public Category createCategory(DataObject json, long guildId)
    {
        return createCategory(json, guildId, true);
    }

    public Category createCategory(DataObject json, long guildId, boolean guildIsLoaded)
    {
        final long id = json.getLong("id");
        CategoryImpl channel = (CategoryImpl) api.getCategoryMap().get(id);
        if (channel == null)
        {
            GuildImpl guild = ((GuildImpl) api.getGuildMap().get(guildId));
            channel = new CategoryImpl(id, guild);
            guild.getCategoriesMap().put(id, channel);
            api.getCategoryMap().put(id, channel);
        }

        if (!json.isNull("permission_overwrites") && guildIsLoaded)
        {
            DataArray overrides = json.getArray("permission_overwrites");
            createOverridesPass(channel, overrides);
        }

        return channel
                .setName(json.getString("name"))
                .setRawPosition(json.getInt("position"));
    }

    public TextChannel createTextChannel(DataObject json, long guildId)
    {
        return createTextChannel(json, guildId, true);

    }

    public TextChannel createTextChannel(DataObject json, long guildId, boolean guildIsLoaded)
    {
        final long id = json.getLong("id");
        TextChannelImpl channel = (TextChannelImpl) api.getTextChannelMap().get(id);
        if (channel == null)
        {
            GuildImpl guild = ((GuildImpl) api.getGuildMap().get(guildId));
            channel = new TextChannelImpl(id, guild);
            guild.getTextChannelsMap().put(id, channel);
            api.getTextChannelMap().put(id, channel);
        }

        if (!json.isNull("permission_overwrites") && guildIsLoaded)
        {
            DataArray overrides = json.getArray("permission_overwrites");
            createOverridesPass(channel, overrides);
        }

        return channel
                .setParent(json.isNull("parent_id") ? 0 : json.getLong("parent_id"))
                .setLastMessageId(json.isNull("last_message_id") ? 0 : json.getLong("last_message_id"))
                .setName(json.getString("name"))
                .setTopic(json.isNull("topic") ? "" : json.getString("topic"))
                .setRawPosition(json.getInt("position"))
                .setNSFW(!json.isNull("nsfw") && json.getBoolean("nsfw"));
    }

    public VoiceChannel createVoiceChannel(DataObject json, long guildId)
    {
        return createVoiceChannel(json, guildId, true);
    }

    public VoiceChannel createVoiceChannel(DataObject json, long guildId, boolean guildIsLoaded)
    {
        final long id = json.getLong("id");
        VoiceChannelImpl channel = ((VoiceChannelImpl) api.getVoiceChannelMap().get(id));
        if (channel == null)
        {
            GuildImpl guild = (GuildImpl) api.getGuildMap().get(guildId);
            channel = new VoiceChannelImpl(id, guild);
            guild.getVoiceChannelsMap().put(id, channel);
            api.getVoiceChannelMap().put(id, channel);
        }

        if (!json.isNull("permission_overwrites") && guildIsLoaded)
        {
            DataArray overrides = json.getArray("permission_overwrites");
            createOverridesPass(channel, overrides);
        }

        return channel
                .setParent(json.isNull("parent_id") ? 0 : json.getLong("parent_id"))
                .setName(json.getString("name"))
                .setRawPosition(json.getInt("position"))
                .setUserLimit(json.getInt("user_limit"))
                .setBitrate(json.getInt("bitrate"));
    }

    public PrivateChannel createPrivateChannel(DataObject privatechat)
    {
        DataObject recipient = privatechat.containsKey("recipients") ?
            privatechat.getArray("recipients").getObject(0) :
            privatechat.getObject("recipient");

        final long userId = recipient.getLong("id");
        UserImpl user = ((UserImpl) api.getUserMap().get(userId));
        if (user == null)
        {   //The API can give us private channels connected to Users that we can no longer communicate with.
            // As such, make a fake user and fake private channel.
            user = (UserImpl) createFakeUser(recipient, true);
        }

        final long channelId = privatechat.getLong("id");
        PrivateChannelImpl priv = new PrivateChannelImpl(channelId, user)
                .setLastMessageId(privatechat.isNull("last_message_id") ? -1 : privatechat.getLong("last_message_id"));
        user.setPrivateChannel(priv);

        if (user.isFake())
        {
            priv.setFake(true);
            api.getFakePrivateChannelMap().put(channelId, priv);
        }
        else
            api.getPrivateChannelMap().put(channelId, priv);
        return priv;
    }

    public void createOverridesPass(AbstractChannelImpl<?> channel, DataArray overrides)
    {
        for (int i = 0; i < overrides.length(); i++)
        {
            try
            {
                createPermissionOverride(overrides.getObject(i), channel);
            }
            catch (NoSuchElementException e)
            {
                //Caused by Discord not properly clearing PermissionOverrides when a Member leaves a Guild.
                LOG.debug(e.getMessage() + ". Ignoring PermissionOverride.");
            }
            catch (IllegalArgumentException e)
            {
                //Missing handling for a type
                LOG.warn(e.getMessage() + ". Ignoring PermissionOverride.");
            }
        }
    }

    public Role createRole(DataObject roleJson, long guildId)
    {
        final long id = roleJson.getLong("id");
        GuildImpl guild = ((GuildImpl) api.getGuildMap().get(guildId));
        RoleImpl role = ((RoleImpl) guild.getRolesMap().get(id));
        if (role == null)
        {
            role = new RoleImpl(id, guild);
            guild.getRolesMap().put(id, role);
        }
        return role.setName(roleJson.getString("name"))
                .setRawPosition(roleJson.getInt("position"))
                .setRawPermissions(roleJson.getLong("permissions"))
                .setManaged(roleJson.getBoolean("managed"))
                .setHoisted(roleJson.getBoolean("hoist"))
                .setColor(roleJson.getInt("color") != 0 ? new Color(roleJson.getInt("color")) : null)
                .setMentionable(roleJson.containsKey("mentionable") && roleJson.getBoolean("mentionable"));
    }

    public Message createMessage(DataObject DataObject) { return createMessage(DataObject, false); }
    public Message createMessage(DataObject DataObject, boolean exceptionOnMissingUser)
    {
        final long channelId = DataObject.getLong("channel_id");

        MessageChannel chan = api.getTextChannelById(channelId);
        if (chan == null)
            chan = api.getPrivateChannelById(channelId);
        if (chan == null)
            chan = api.getFakePrivateChannelMap().get(channelId);
        if (chan == null && api.getAccountType() == AccountType.CLIENT)
            chan = api.asClient().getGroupById(channelId);
        if (chan == null)
            throw new IllegalArgumentException(MISSING_CHANNEL);

        return createMessage(DataObject, chan, exceptionOnMissingUser);
    }
    public Message createMessage(DataObject DataObject, MessageChannel chan, boolean exceptionOnMissingUser)
    {
        final long id = DataObject.getLong("id");
        String content = !DataObject.isNull("content") ? DataObject.getString("content") : "";

        DataObject author = DataObject.getObject("author");
        final long authorId = author.getLong("id");
        boolean fromWebhook = DataObject.containsKey("webhook_id");

        MessageImpl message = new MessageImpl(id, chan, fromWebhook)
                .setContent(content)
                .setTime(!DataObject.isNull("timestamp") ? OffsetDateTime.parse(DataObject.getString("timestamp")) : OffsetDateTime.now())
                .setMentionsEveryone(!DataObject.isNull("mention_everyone") && DataObject.getBoolean("mention_everyone"))
                .setTTS(!DataObject.isNull("tts") && DataObject.getBoolean("tts"))
                .setPinned(!DataObject.isNull("pinned") && DataObject.getBoolean("pinned"));
        if (chan instanceof PrivateChannel)
        {
            if (authorId == api.getSelfUser().getIdLong())
                message.setAuthor(api.getSelfUser());
            else
                message.setAuthor(((PrivateChannel) chan).getUser());
        }
        else if (chan instanceof Group)
        {
            UserImpl user = (UserImpl) api.getUserMap().get(authorId);
            if (user == null)
                user = (UserImpl) api.getFakeUserMap().get(authorId);
            if (user == null && fromWebhook)
                user = (UserImpl) createFakeUser(author, false);
            if (user == null)
            {
                if (exceptionOnMissingUser)
                    throw new IllegalArgumentException(MISSING_USER);   //Specifically for MESSAGE_CREATE
                else
                    user = (UserImpl) createFakeUser(author, false);  //Any message creation that isn't MESSAGE_CREATE
            }
            message.setAuthor(user);

            //If the message was sent by a cached fake user, lets update it.
            if (user.isFake() && !fromWebhook)
            {
                user.setName(author.getString("username"))
                        .setDiscriminator(author.get("discriminator").toString())
                        .setAvatarId(author.isNull("avatar") ? null : author.getString("avatar"))
                        .setBot(author.containsKey("bot") && author.getBoolean("bot"));
            }
        }
        else
        {
            GuildImpl guild = (GuildImpl) ((TextChannel) chan).getGuild();
            Member member = guild.getMembersMap().get(authorId);
            User user = member != null ? member.getUser() : null;
            if (user != null)
                message.setAuthor(user);
            else if (fromWebhook || !exceptionOnMissingUser)
                message.setAuthor(createFakeUser(author, false));
            else
                throw new IllegalArgumentException(MISSING_USER);
        }

        List<Message.Attachment> attachments = new LinkedList<>();
        if (!DataObject.isNull("attachments"))
        {
            DataArray jsonAttachments = DataObject.getArray("attachments");
            for (int i = 0; i < jsonAttachments.length(); i++)
            {
                DataObject jsonAttachment = jsonAttachments.getObject(i);
                attachments.add(new Message.Attachment(
                        jsonAttachment.getLong("id"),
                        jsonAttachment.getString("url"),
                        jsonAttachment.getString("proxy_url"),
                        jsonAttachment.getString("filename"),
                        jsonAttachment.getInt("size"),
                        jsonAttachment.containsKey("height") ? jsonAttachment.getInt("height") : 0,
                        jsonAttachment.containsKey("width") ? jsonAttachment.getInt("width") : 0,
                        api
                ));
            }
        }
        message.setAttachments(attachments);

        List<MessageEmbed> embeds = new LinkedList<>();
        DataArray jsonEmbeds = DataObject.getArray("embeds");
        for (int i = 0; i < jsonEmbeds.length(); i++)
        {
            embeds.add(createMessageEmbed(jsonEmbeds.getObject(i)));
        }
        message.setEmbeds(embeds);

        if (!DataObject.isNull("edited_timestamp"))
            message.setEditedTime(OffsetDateTime.parse(DataObject.getString("edited_timestamp")));

        if (DataObject.containsKey("reactions"))
        {
            DataArray reactions = DataObject.getArray("reactions");
            List<MessageReaction> list = new LinkedList<>();
            for (int i = 0; i < reactions.length(); i++)
            {
                DataObject obj = reactions.getObject(i);
                DataObject emoji = obj.getObject("emoji");

                final Long emojiId = emoji.isNull("id") ? null : emoji.getLong("id");
                String emojiName = emoji.getString("name");

<<<<<<< HEAD
                boolean self = obj.containsKey("self") && obj.getBoolean("self");
=======
                boolean self = obj.has("me") && obj.getBoolean("me");
>>>>>>> d5c8679a
                int count = obj.getInt("count");
                Emote emote = null;
                if (emojiId != null)
                {
                    emote = api.getEmoteById(emojiId);
                    if (emote == null)
                        emote = new EmoteImpl(emojiId, api).setName(emojiName);
                }
                MessageReaction.ReactionEmote reactionEmote;
                if (emote == null)
                    reactionEmote = new MessageReaction.ReactionEmote(emojiName, null, api);
                else
                    reactionEmote = new MessageReaction.ReactionEmote(emote);
                list.add(new MessageReaction(chan, reactionEmote, message.getIdLong(), self, count));
            }
            message.setReactions(list);
        }

        if (message.isFromType(ChannelType.TEXT))
        {
            TextChannel textChannel = message.getTextChannel();
            TreeMap<Integer, User> mentionedUsers = new TreeMap<>();
            if (!DataObject.isNull("mentions"))
            {
                DataArray mentions = DataObject.getArray("mentions");
                for (int i = 0; i < mentions.length(); i++)
                {
                    DataObject mention = mentions.getObject(i);
                    User u = api.getUserById(mention.getLong("id"));
                    if (u != null)
                    {
                        //We do this to properly order the mentions. The array given by discord is out of order sometimes.

                        long mentionId = mention.getLong("id");
                        int index = content.indexOf("<@" + mentionId + ">");
                        if (index < 0)
                            index = content.indexOf("<@!" + mentionId + ">");
                        mentionedUsers.put(index, u);
                    }
                }
            }
            message.setMentionedUsers(new LinkedList<User>(mentionedUsers.values()));

            TreeMap<Integer, Role> mentionedRoles = new TreeMap<>();
            if (!DataObject.isNull("mention_roles"))
            {
                DataArray roleMentions = DataObject.getArray("mention_roles");
                for (int i = 0; i < roleMentions.length(); i++)
                {
                    long roleId = roleMentions.getLong(i);
                    Role r = textChannel.getGuild().getRoleById(roleId);
                    if (r != null)
                    {
                        int index = content.indexOf("<@&" + roleId + ">");
                        mentionedRoles.put(index, r);
                    }
                }
            }
            message.setMentionedRoles(new LinkedList<Role>(mentionedRoles.values()));

            List<TextChannel> mentionedChannels = new LinkedList<>();
            TLongObjectMap<TextChannel> chanMap = ((GuildImpl) textChannel.getGuild()).getTextChannelsMap();
            Matcher matcher = channelMentionPattern.matcher(content);
            while (matcher.find())
            {
                try
                {
                    TextChannel channel = chanMap.get(Long.parseUnsignedLong(matcher.group(1)));
                    if (channel != null && !mentionedChannels.contains(channel))
                    {
                        mentionedChannels.add(channel);
                    }
                } catch (NumberFormatException ignored) {
                }
            }
            message.setMentionedChannels(mentionedChannels);
        }
        return message;
    }

    public MessageEmbed createMessageEmbed(DataObject messageEmbed)
    {
        if (messageEmbed.isNull("type"))
            throw new DataReadException("Encountered embed object with missing/null type field for Json: " + messageEmbed);
        EmbedType type = EmbedType.fromKey(messageEmbed.getString("type"));
       /* if (type == EmbedType.UNKNOWN)
            throw new JSONException("Discord provided us an unknown embed type.  Json: " + messageEmbed);*/
        MessageEmbedImpl embed = new MessageEmbedImpl()
                .setType(type)
                .setUrl(messageEmbed.isNull("url") ? null : messageEmbed.getString("url"))
                .setTitle(messageEmbed.isNull("title") ? null : messageEmbed.getString("title"))
                .setDescription(messageEmbed.isNull("description") ? null : messageEmbed.getString("description"))
                .setColor(messageEmbed.isNull("color") || messageEmbed.getInt("color") == 0 ? null : new Color(messageEmbed.getInt("color")))
                .setTimestamp(messageEmbed.isNull("timestamp") ? null : OffsetDateTime.parse(messageEmbed.getString("timestamp")));

        if (messageEmbed.containsKey("thumbnail"))
        {
            DataObject thumbnailJson = messageEmbed.getObject("thumbnail");
            embed.setThumbnail(new Thumbnail(
                    thumbnailJson.getString("url"),
                    thumbnailJson.getString("proxy_url"),
                    thumbnailJson.getInt("width"),
                    thumbnailJson.getInt("height")));
        }
        else embed.setThumbnail(null);

        if (messageEmbed.containsKey("provider"))
        {
            DataObject providerJson = messageEmbed.getObject("provider");
            embed.setSiteProvider(new Provider(
                    providerJson.isNull("name") ? null : providerJson.getString("name"),
                    providerJson.isNull("url") ? null : providerJson.getString("url")));
        }
        else embed.setSiteProvider(null);

        if (messageEmbed.containsKey("author"))
        {
            DataObject authorJson = messageEmbed.getObject("author");
            embed.setAuthor(new AuthorInfo(
                    authorJson.isNull("name") ? null : authorJson.getString("name"),
                    authorJson.isNull("url") ? null : authorJson.getString("url"),
                    authorJson.isNull("icon_url") ? null : authorJson.getString("icon_url"),
                    authorJson.isNull("proxy_icon_url") ? null : authorJson.getString("proxy_icon_url")));
        }
        else embed.setAuthor(null);

        if (messageEmbed.containsKey("image"))
        {
            DataObject imageJson = messageEmbed.getObject("image");
            embed.setImage(new ImageInfo(
                    imageJson.isNull("url") ? null : imageJson.getString("url"),
                    imageJson.isNull("proxy_url") ? null : imageJson.getString("proxy_url"),
                    imageJson.isNull("width") ? -1 : imageJson.getInt("width"),
                    imageJson.isNull("height") ? -1 : imageJson.getInt("height")));
        }
        else embed.setImage(null);
        
        if (messageEmbed.containsKey("footer"))
        {
            DataObject footerJson = messageEmbed.getObject("footer");
            embed.setFooter(new Footer(
                    footerJson.isNull("text") ? null : footerJson.getString("text"),
                    footerJson.isNull("icon_url") ? null : footerJson.getString("icon_url"),
                    footerJson.isNull("proxy_icon_url") ? null : footerJson.getString("proxy_icon_url")));
        }
        else embed.setFooter(null);
        
        if (messageEmbed.containsKey("fields"))
        {
            DataArray fieldsJson = messageEmbed.getArray("fields");
            List<Field> fields = new LinkedList<>();
            for(int index=0; index<fieldsJson.length(); index++)
            {
                DataObject fieldJson = fieldsJson.getObject(index);
                fields.add(new Field(
                        fieldJson.isNull("name") ? null : fieldJson.getString("name"),
                        fieldJson.isNull("value") ? null : fieldJson.getString("value"),
                        !fieldJson.isNull("inline") && fieldJson.getBoolean("inline"),
                        false)); // unchecked field instantiation
            }
            embed.setFields(fields);
        }
        else embed.setFields(Collections.emptyList());
        
        if (messageEmbed.containsKey("video"))
        {
            DataObject videoJson = messageEmbed.getObject("video");
            embed.setVideoInfo(new MessageEmbed.VideoInfo(
                    videoJson.getString("url"),
                    videoJson.isNull("width") ? -1 : videoJson.getInt("width"),
                    videoJson.isNull("height") ? -1 : videoJson.getInt("height")));
        }
        return embed;
    }

    public PermissionOverride createPermissionOverride(DataObject override, Channel chan)
    {
        PermissionOverrideImpl permOverride;
        final long id = override.getLong("id");
        long allow = override.getLong("allow");
        long deny = override.getLong("deny");

        //Throwing NoSuchElementException for common issues with overrides that are not cleared properly by discord
        // when a member leaves or a role is deleted
        switch (override.getString("type"))
        {
            case "member":
                Member member = chan.getGuild().getMemberById(id);
                if (member == null)
                    throw new NoSuchElementException("Attempted to create a PermissionOverride for a non-existent user. Guild: " + chan.getGuild() + ", Channel: " + chan + ", JSON: " + override);

                permOverride = (PermissionOverrideImpl) chan.getPermissionOverride(member);
                if (permOverride == null)
                {
                    permOverride = new PermissionOverrideImpl(chan, member.getUser().getIdLong(), member);
                    ((AbstractChannelImpl<?>) chan).getOverrideMap().put(member.getUser().getIdLong(), permOverride);
                }
                break;
            case "role":
                Role role = ((GuildImpl) chan.getGuild()).getRolesMap().get(id);
                if (role == null)
                    throw new NoSuchElementException("Attempted to create a PermissionOverride for a non-existent role! JSON: " + override);

                permOverride = (PermissionOverrideImpl) chan.getPermissionOverride(role);
                if (permOverride == null)
                {
                    permOverride = new PermissionOverrideImpl(chan, role.getIdLong(), role);
                    ((AbstractChannelImpl<?>) chan).getOverrideMap().put(role.getIdLong(), permOverride);
                }
                break;
            default:
                throw new IllegalArgumentException("Provided with an unknown PermissionOverride type! JSON: " + override);
        }
        return permOverride.setAllow(allow).setDeny(deny);
    }

    public Webhook createWebhook(DataObject object)
    {
        final long id = object.getLong("id");
        final long guildId = object.getLong("guild_id");
        final long channelId = object.getLong("channel_id");
        String token = !object.isNull("token") ? object.getString("token") : null;

        TextChannel channel = api.getTextChannelById(channelId);
        if (channel == null)
            throw new NullPointerException(String.format("Tried to create Webhook for an un-cached TextChannel! WebhookId: %s ChannelId: %s GuildId: %s",
                    id, channelId, guildId));

        Object name = !object.isNull("name") ? object.get("name") : null;
        Object avatar = !object.isNull("avatar") ? object.get("avatar") : null;

        DataObject fakeUser = new DataObject()
                    .put("username", name)
                    .put("discriminator", "0000")
                    .put("id", id)
                    .put("avatar", avatar);
        User defaultUser = createFakeUser(fakeUser, false);

        DataObject ownerJson = object.getObject("user");
        final long userId = ownerJson.getLong("id");

        User owner = api.getUserById(userId);
        if (owner == null)
        {
            ownerJson.put("id", userId);
            owner = createFakeUser(ownerJson, false);
        }

        return new WebhookImpl(channel, id).setToken(token).setOwner(channel.getGuild().getMember(owner)).setUser(defaultUser);
    }

    public Relationship createRelationship(DataObject relationshipJson)
    {
        if (api.getAccountType() != AccountType.CLIENT)
            throw new AccountTypeException(AccountType.CLIENT, "Attempted to create a Relationship but the logged in account is not a CLIENT!");

        RelationshipType type = RelationshipType.fromKey(relationshipJson.getInt("type"));
        User user;
        if (type == RelationshipType.FRIEND)
            user = createUser(relationshipJson.getObject("user"));
        else
            user = createFakeUser(relationshipJson.getObject("user"), true);

        Relationship relationship = api.asClient().getRelationshipById(user.getIdLong(), type);
        if (relationship == null)
        {
            switch (type)
            {
                case FRIEND:
                    relationship = new FriendImpl(user);
                    break;
                case BLOCKED:
                    relationship = new BlockedUserImpl(user);
                    break;
                case INCOMING_FRIEND_REQUEST:
                    relationship = new IncomingFriendRequestImpl(user);
                    break;
                case OUTGOING_FRIEND_REQUEST:
                    relationship = new OutgoingFriendRequestImpl(user);
                    break;
                default:
                    return null;
            }
            ((JDAClientImpl) api.asClient()).getRelationshipMap().put(user.getIdLong(), relationship);
        }
        return relationship;
    }

    public Group createGroup(DataObject groupJson)
    {
        if (api.getAccountType() != AccountType.CLIENT)
            throw new AccountTypeException(AccountType.CLIENT, "Attempted to create a Group but the logged in account is not a CLIENT!");

        final long groupId = groupJson.getLong("id");
        DataArray recipients = groupJson.getArray("recipients");
        final long ownerId = groupJson.getLong("owner_id");
        String name = !groupJson.isNull("name") ? groupJson.getString("name") : null;
        String iconId = !groupJson.isNull("icon") ? groupJson.getString("icon") : null;
        long lastMessage = !groupJson.isNull("last_message_id") ? groupJson.getLong("last_message_id") : -1;

        GroupImpl group = (GroupImpl) api.asClient().getGroupById(groupId);
        if (group == null)
        {
            group = new GroupImpl(groupId, api);
            ((JDAClientImpl) api.asClient()).getGroupMap().put(groupId, group);
        }

        TLongObjectMap<User> groupUsers = group.getUserMap();
        groupUsers.put(api.getSelfUser().getIdLong(), api.getSelfUser());
        for (int i = 0; i < recipients.length(); i++)
        {
            DataObject groupUser = recipients.getObject(i);
            groupUsers.put(groupUser.getLong("id"), createFakeUser(groupUser, true));
        }

        User owner = api.getUserMap().get(ownerId);
        if (owner == null)
            owner = api.getFakeUserMap().get(ownerId);
        if (owner == null)
            throw new IllegalArgumentException("Attempted to build a Group, but could not find user by provided owner id." +
                    "This should not be possible because the owner should be IN the group!");

        return group
                .setOwner(owner)
                .setLastMessageId(lastMessage)
                .setName(name)
                .setIconId(iconId);
    }

    public Invite createInvite(DataObject object)
    {
        final String code = object.getString("code");

        final User inviter = object.containsKey("inviter") ? this.createFakeUser(object.getObject("inviter"), false) : null;

        final DataObject channelObject = object.getObject("channel");

        final ChannelType channelType = ChannelType.fromId(channelObject.getInt("type"));
        final long channelId = channelObject.getLong("id");
        final String channelName = channelObject.getString("name");

        final Invite.Channel channel = new InviteImpl.ChannelImpl(channelId, channelName, channelType);

        final DataObject guildObject = object.getObject("guild");

        final String guildIconId = guildObject.isNull("icon") ? null : guildObject.getString("icon");
        final long guildId = guildObject.getLong("id");
        final String guildName = guildObject.getString("name");
        final String guildSplashId = guildObject.isNull("splash") ? null : guildObject.getString("splash");

        final Invite.Guild guild = new InviteImpl.GuildImpl(guildId, guildIconId, guildName, guildSplashId);

        final int maxAge;
        final int maxUses;
        final boolean temporary;
        final OffsetDateTime timeCreated;
        final int uses;
        final boolean expanded;

        if (object.containsKey("max_uses"))
        {
            expanded = true;
            maxAge = object.getInt("max_age");
            maxUses = object.getInt("max_uses");
            uses = object.getInt("uses");
            temporary = object.getBoolean("temporary");
            timeCreated = OffsetDateTime.parse(object.getString("created_at"));
        }
        else
        {
            expanded = false;
            maxAge = -1;
            maxUses = -1;
            uses = -1;
            temporary = false;
            timeCreated = null;
        }

        return new InviteImpl(api, code, expanded, inviter, maxAge, maxUses, temporary, timeCreated, uses, channel, guild);
    }

    public void clearCache()
    {
        cachedGuildJsons.clear();
        cachedGuildCallbacks.clear();
    }

    public ApplicationInfo createApplicationInfo(DataObject object)
    {
        final String description = object.getString("description");
        final boolean doesBotRequireCodeGrant = object.getBoolean("bot_require_code_grant");
        final String iconId = !object.isNull("icon") ? object.getString("icon") : null;
        final long id = object.getLong("id");
        final String name = object.getString("name");
        final boolean isBotPublic = object.getBoolean("bot_public");
        final User owner = createFakeUser(object.getObject("owner"), false);

        return new ApplicationInfoImpl(api, description, doesBotRequireCodeGrant, iconId, id, isBotPublic, name, owner);
    }

    public Application createApplication(DataObject object)
    {
        return new ApplicationImpl(api, object);
    }

    public AuthorizedApplication createAuthorizedApplication(DataObject object)
    {
        final long authId = object.getLong("id");

        DataArray scopeArray = object.getArray("scopes");
        List<String> scopes = new ArrayList<>(scopeArray.length());
        for (int i = 0; i < scopeArray.length(); i++)
        {
            scopes.add(scopeArray.getString(i));
        }
        DataObject application = object.getObject("application");

        final String description = application.getString("description");
        final String iconId = application.containsKey("icon") ? application.getString("icon") : null;
        final long id = application.getLong("id");
        final String name = application.getString("name");

        return new AuthorizedApplicationImpl(api, authId, description, iconId, id, name, scopes);
    }

    public AuditLogEntry createAuditLogEntry(GuildImpl guild, DataObject entryJson, DataObject userJson)
    {
        final long targetId = entryJson.isNull("target_id") ? 0 : entryJson.getLong("target_id");
        final long id = entryJson.getLong("id");
        final int typeKey = entryJson.getInt("action_type");
        final DataArray changes = entryJson.isNull("changes") ? null : entryJson.getArray("changes");
        final DataObject options = entryJson.isNull("options") ? null : entryJson.getObject("options");
        final String reason = entryJson.isNull("reason") ? null : entryJson.getString("reason");

        final UserImpl user = (UserImpl) createFakeUser(userJson, false);
        final Set<AuditLogChange> changesList;
        final ActionType type = ActionType.from(typeKey);

        if (changes != null)
        {
            changesList = new HashSet<>(changes.length());
            for (int i = 0; i < changes.length(); i++)
            {
                final DataObject object = changes.getObject(i);
                AuditLogChange change = createAuditLogChange(object);
                changesList.add(change);
            }
        }
        else
        {
            changesList = Collections.emptySet();
        }

        CaseInsensitiveMap<String, AuditLogChange> changeMap = new CaseInsensitiveMap<>(changeToMap(changesList));
        CaseInsensitiveMap<String, Object> optionMap = options != null
                ? new CaseInsensitiveMap<>(options) : null;

        return new AuditLogEntry(type, id, targetId, guild, user, reason, changeMap, optionMap);
    }

    public AuditLogChange createAuditLogChange(DataObject change)
    {
        final String key = change.getString("key");
        Object oldValue = change.isNull("old_value") ? null : change.get("old_value");
        Object newValue = change.isNull("new_value") ? null : change.get("new_value");

        // Don't confront users with JSON
        if (oldValue instanceof DataArray || newValue instanceof DataArray)
        {
            oldValue = oldValue instanceof DataArray ? (DataArray) oldValue : oldValue;
            newValue = newValue instanceof DataArray ? (DataArray) newValue : newValue;
        }
        else if (oldValue instanceof DataObject || newValue instanceof DataObject)
        {
            oldValue = oldValue instanceof DataObject ? (DataObject) oldValue : oldValue;
            newValue = newValue instanceof DataObject ? (DataObject) newValue : newValue;
        }

        return new AuditLogChange(oldValue, newValue, key);
    }

    private Map<String, AuditLogChange> changeToMap(Set<AuditLogChange> changesList)
    {
        return changesList.stream().collect(Collectors.toMap(AuditLogChange::getKey, UnaryOperator.identity()));
    }
}<|MERGE_RESOLUTION|>--- conflicted
+++ resolved
@@ -159,31 +159,22 @@
             TLongObjectMap<Emote> emoteMap = guildObj.getEmoteMap();
             for (int i = 0; i < array.length(); i++)
             {
-<<<<<<< HEAD
                 DataObject object = array.getObject(i);
-                DataArray emoteRoles = object.getArray("roles");
-=======
-                JSONObject object = array.getJSONObject(i);
                 if (object.isNull("id"))
                 {
                     LOG.fatal("Received GUILD_CREATE with an emoji with a null ID. JSON: " + object);
                     continue;
                 }
-                JSONArray emoteRoles = object.isNull("roles") ? new JSONArray() : object.getJSONArray("roles");
->>>>>>> d5c8679a
+                DataArray emoteRoles = object.isNull("roles") ? new DataArray() : object.getArray("roles");
                 final long emoteId = object.getLong("id");
 
                 EmoteImpl emoteObj = new EmoteImpl(emoteId, guildObj);
                 Set<Role> roleSet = emoteObj.getRoleSet();
 
                 for (int j = 0; j < emoteRoles.length(); j++)
-<<<<<<< HEAD
-                    roleSet.add(guildObj.getRoleById(emoteRoles.getLong(j)));
-=======
                     roleSet.add(guildObj.getRoleById(emoteRoles.getString(j)));
                 final String name = object.isNull("name") ? "" : object.getString("name");
                 final boolean managed = !object.isNull("managed") && object.getBoolean("managed");
->>>>>>> d5c8679a
                 emoteMap.put(emoteId, emoteObj
                             .setName(name)
                             .setManaged(managed));
@@ -870,11 +861,7 @@
                 final Long emojiId = emoji.isNull("id") ? null : emoji.getLong("id");
                 String emojiName = emoji.getString("name");
 
-<<<<<<< HEAD
-                boolean self = obj.containsKey("self") && obj.getBoolean("self");
-=======
-                boolean self = obj.has("me") && obj.getBoolean("me");
->>>>>>> d5c8679a
+                boolean self = obj.containsKey("me") && obj.getBoolean("me");
                 int count = obj.getInt("count");
                 Emote emote = null;
                 if (emojiId != null)
