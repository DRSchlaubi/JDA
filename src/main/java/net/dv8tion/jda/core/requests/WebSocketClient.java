/*
 *     Copyright 2015-2017 Austin Keener & Michael Ritter & Florian Spieß
 *
 * Licensed under the Apache License, Version 2.0 (the "License");
 * you may not use this file except in compliance with the License.
 * You may obtain a copy of the License at
 *
 *     http://www.apache.org/licenses/LICENSE-2.0
 *
 * Unless required by applicable law or agreed to in writing, software
 * distributed under the License is distributed on an "AS IS" BASIS,
 * WITHOUT WARRANTIES OR CONDITIONS OF ANY KIND, either express or implied.
 * See the License for the specific language governing permissions and
 * limitations under the License.
 */

package net.dv8tion.jda.core.requests;

import com.neovisionaries.ws.client.*;
import com.sedmelluq.jda.etf.EtfReader;
import com.sedmelluq.jda.etf.EtfWriter;
import com.sedmelluq.jda.etf.utils.ByteArrayDataInput;
import gnu.trove.iterator.TLongObjectIterator;
import gnu.trove.map.TLongObjectMap;
import net.dv8tion.jda.client.entities.impl.JDAClientImpl;
import net.dv8tion.jda.client.handle.*;
import net.dv8tion.jda.core.AccountType;
import net.dv8tion.jda.core.JDA;
import net.dv8tion.jda.core.Permission;
import net.dv8tion.jda.core.WebSocketCode;
import net.dv8tion.jda.core.audio.ConnectionRequest;
import net.dv8tion.jda.core.audio.ConnectionStage;
import net.dv8tion.jda.core.audio.hooks.ConnectionListener;
import net.dv8tion.jda.core.audio.hooks.ConnectionStatus;
import net.dv8tion.jda.core.entities.Guild;
import net.dv8tion.jda.core.entities.GuildVoiceState;
import net.dv8tion.jda.core.entities.VoiceChannel;
import net.dv8tion.jda.core.entities.impl.GuildImpl;
import net.dv8tion.jda.core.entities.impl.JDAImpl;
import net.dv8tion.jda.core.events.*;
import net.dv8tion.jda.core.handle.*;
import net.dv8tion.jda.core.managers.AudioManager;
import net.dv8tion.jda.core.managers.impl.AudioManagerImpl;
import net.dv8tion.jda.core.managers.impl.PresenceImpl;
import net.dv8tion.jda.core.utils.MiscUtil;
import net.dv8tion.jda.core.utils.SimpleLog;
import net.dv8tion.jda.core.utils.data.DataArray;
import net.dv8tion.jda.core.utils.data.DataObject;
import net.dv8tion.jda.core.utils.data.DataReadException;
import java.io.ByteArrayInputStream;
import java.io.IOException;
import java.io.InputStream;
import java.io.UnsupportedEncodingException;
import java.time.OffsetDateTime;
import java.util.*;
import java.util.concurrent.Semaphore;
import java.util.concurrent.RejectedExecutionException;
import java.util.zip.DataFormatException;
<<<<<<< HEAD
import java.util.zip.InflaterInputStream;
=======
import java.util.zip.Inflater;
import java.util.zip.InflaterOutputStream;
>>>>>>> b12cf49a

public class WebSocketClient extends WebSocketAdapter implements WebSocketListener
{
    public static final SimpleLog LOG = SimpleLog.getLog(WebSocketClient.class);
    public static final int DISCORD_GATEWAY_VERSION = 6;
    public static final int IDENTIFY_DELAY = 5;

    private static final String INVALIDATE_REASON = "INVALIDATE_SESSION";

    protected final JDAImpl api;
    protected final JDA.ShardInfo shardInfo;
    protected final Map<String, SocketHandler> handlers = new HashMap<>();
    protected final Set<String> cfRays = new HashSet<>();
    protected final Set<String> traces = new HashSet<>();
    protected final EtfWriter writer;
    protected final EtfReader reader;

    protected WebSocket socket;
    protected String gatewayUrl = null;
    protected String sessionId = null;
    protected Inflater zlibContext;

    protected volatile Thread keepAliveThread;
    protected boolean initiating;             //cache all events?
    protected final List<DataObject> cachedEvents = new LinkedList<>();

    protected int reconnectTimeoutS = 2;
    protected long heartbeatStartTime;

    //GuildId, <TimeOfNextAttempt, ConnectionStage, AudioConnection>
    protected final TLongObjectMap<ConnectionRequest> queuedAudioConnections = MiscUtil.newLongMap();
    protected final Semaphore audioQueueLock = new Semaphore(1, true);

    protected final LinkedList<DataObject> chunkSyncQueue = new LinkedList<>();
    protected final LinkedList<DataObject> ratelimitQueue = new LinkedList<>();
    protected final SessionReconnectQueue reconnectQueue;

    protected volatile Thread ratelimitThread = null;
    protected volatile long ratelimitResetTime;
    protected volatile int messagesSent;

    protected volatile boolean shutdown = false;
    protected boolean shouldReconnect = true;
    protected boolean handleIdentifyRateLimit = false;
    protected boolean connected = false;

    protected volatile boolean chunkingAndSyncing = false;
    protected volatile boolean printedRateLimitMessage = false;
    protected boolean sentAuthInfo = false;
    protected boolean firstInit = true;
    protected boolean processingReady = true;

    public WebSocketClient(JDAImpl api, SessionReconnectQueue reconnectQueue)
    {
        this.api = api;
        this.shardInfo = api.getShardInfo();
        this.shouldReconnect = api.isAutoReconnect();
        this.reconnectQueue = reconnectQueue;

        if (api.getGatewayEncoding() == GatewayEncoding.ETF)
        {
            this.writer= new EtfWriter(false); 
            this.reader= new EtfReader(false); 
        }
        else
        {
            writer = null;
            reader = null;
        }

        setupHandlers();
        setupSendingThread();
        connect();
    }

    public JDA getJDA()
    {
        return api;
    }

    public Set<String> getCfRays()
    {
        return cfRays;
    }

    public Set<String> getTraces()
    {
        return traces;
    }

    protected void updateTraces(DataArray arr, String type, int opCode)
    {
        final String msg = String.format("Received a _trace for %s (OP: %d) with %s", type, opCode, arr);
        WebSocketClient.LOG.debug(msg);
        traces.clear();
        for (Object o : arr)
            traces.add(String.valueOf(o));
    }

    public void setAutoReconnect(boolean reconnect)
    {
        this.shouldReconnect = reconnect;
    }

    public boolean isConnected()
    {
        return connected;
    }

    public void ready()
    {
        if (initiating)
        {
            initiating = false;
            processingReady = false;
            if (firstInit)
            {
                firstInit = false;
                JDAImpl.LOG.info("Finished Loading!");
                if (api.getGuilds().size() >= 2500) //Show large warning when connected to >2500 guilds
                {
                    JDAImpl.LOG.warn(" __      __ _    ___  _  _  ___  _  _   ___  _ ");
                    JDAImpl.LOG.warn(" \\ \\    / //_\\  | _ \\| \\| ||_ _|| \\| | / __|| |");
                    JDAImpl.LOG.warn("  \\ \\/\\/ // _ \\ |   /| .` | | | | .` || (_ ||_|");
                    JDAImpl.LOG.warn("   \\_/\\_//_/ \\_\\|_|_\\|_|\\_||___||_|\\_| \\___|(_)");
                    JDAImpl.LOG.warn("You're running a session with over 2500 connected");
                    JDAImpl.LOG.warn("guilds. You should shard the connection in order");
                    JDAImpl.LOG.warn("to split the load or things like resuming");
                    JDAImpl.LOG.warn("connection might not work as expected.");
                    JDAImpl.LOG.warn("For more info see https://git.io/vrFWP");
                }
                api.getEventManager().handle(new ReadyEvent(api, api.getResponseTotal()));
            }
            else
            {
                updateAudioManagerReferences();
                JDAImpl.LOG.info("Finished (Re)Loading!");
                api.getEventManager().handle(new ReconnectedEvent(api, api.getResponseTotal()));
            }
        }
        else
        {
            JDAImpl.LOG.info("Successfully resumed Session!");
            api.getEventManager().handle(new ResumedEvent(api, api.getResponseTotal()));
        }
        api.setStatus(JDA.Status.CONNECTED);
        LOG.debug("Resending " + cachedEvents.size() + " cached events...");
        handle(cachedEvents);
        LOG.debug("Sending of cached events finished.");
        cachedEvents.clear();
    }

    public boolean isReady()
    {
        return !initiating;
    }

    public void handle(List<DataObject> events)
    {
        events.forEach(this::handleEvent);
    }

    public void send(DataObject message)
    {
        ratelimitQueue.addLast(message);
    }

    public void chunkOrSyncRequest(DataObject request)
    {
        chunkSyncQueue.addLast(request);
    }

    private boolean send(DataObject message, boolean skipQueue)
    {
        if (!connected)
            return false;

        long now = System.currentTimeMillis();

        if (this.ratelimitResetTime <= now)
        {
            this.messagesSent = 0;
            this.ratelimitResetTime = now + 60000;//60 seconds
            this.printedRateLimitMessage = false;
        }

        //Allows 115 messages to be sent before limiting.
        // technically we could go to 120, but we aren't going to chance it
        if (this.messagesSent <= 115 || (skipQueue && this.messagesSent <= 119))
        {
            switch (api.getGatewayEncoding())
            {
                case ETF:
                    socket.sendBinary(writer.writeMessage(message));
                    break;
                case JSON:
                    socket.sendText(message.toString());
                    break;
                default:
                    throw new RuntimeException("No appropriate action for encoding " + api.getGatewayEncoding().getKey() + " found!");
            }
            this.messagesSent++;
            return true;
        }
        else
        {
            if (!printedRateLimitMessage)
            {
                LOG.warn("Hit the WebSocket RateLimit! If you see this message a lot then you might need to talk to DV8FromTheWorld.");
                printedRateLimitMessage = true;
            }
            return false;
        }
    }

    private void setupSendingThread()
    {
        ratelimitThread = new Thread(() ->
        {
            boolean needRatelimit;
            boolean attemptedToSend;
            boolean queueLocked = false;
            while (!Thread.currentThread().isInterrupted())
            {
                try
                {
                    //Make sure that we don't send any packets before sending auth info.
                    if (!sentAuthInfo)
                    {
                        Thread.sleep(500);
                        continue;
                    }
                    attemptedToSend = false;
                    needRatelimit = false;

                    audioQueueLock.acquire();
                    queueLocked = true;

                    ConnectionRequest audioRequest = getNextAudioConnectRequest();
                    DataObject chunkOrSyncRequest = chunkSyncQueue.peekFirst();

                    if (chunkOrSyncRequest != null)
                    {
                        audioQueueLock.release();
                        queueLocked = false;

                        needRatelimit = !send(chunkOrSyncRequest, false);
                        if (!needRatelimit)
                            chunkSyncQueue.removeFirst();

                        attemptedToSend = true;
                    }
                    else if (audioRequest != null)
                    {
                        VoiceChannel channel = audioRequest.getChannel();
                        Guild guild = api.getGuildById(audioRequest.getGuildIdLong());
                        if (guild == null)
                        {
                            // race condition on guild delete, avoid NPE on DISCONNECT requests
                            queuedAudioConnections.remove(audioRequest.getGuildIdLong());

                            audioQueueLock.release();
                            queueLocked = false;
                            continue;
                        }
                        ConnectionStage stage = audioRequest.getStage();
                        AudioManager audioManager = guild.getAudioManager();
                        DataObject packet;
                        switch (stage)
                        {
                            case RECONNECT:
                            case DISCONNECT:
                                packet = newVoiceClose(audioRequest.getGuildIdLong());
                                break;
                            default:
                            case CONNECT:
                                packet = newVoiceOpen(audioManager, channel);
                        }
                        needRatelimit = !send(packet, false);
                        if (!needRatelimit)
                        {
                            //If we didn't get RateLimited, Next request attempt will be 2 seconds from now
                            // we remove it in VoiceStateUpdateHandler once we hear that it has updated our status
                            // in 2 seconds we will attempt again in case we did not receive an update
                            audioRequest.setNextAttemptEpoch(System.currentTimeMillis() + 2000);
                            //If we are already in the correct state according to voice state
                            // we will not receive a VOICE_STATE_UPDATE that would remove it
                            // thus we update it here
                            final GuildVoiceState voiceState = guild.getSelfMember().getVoiceState();
                            updateAudioConnection0(guild.getIdLong(), voiceState.getChannel());
                        }
                        audioQueueLock.release();
                        queueLocked = false;
                        attemptedToSend = true;
                    }
                    else
                    {
                        audioQueueLock.release();
                        queueLocked = false;

                        DataObject message = ratelimitQueue.peekFirst();

                        if (message != null)
                        {
                            needRatelimit = !send(message, false);
                            if (!needRatelimit)
                                ratelimitQueue.removeFirst();
                            attemptedToSend = true;
                        }
                    }

                    if (needRatelimit || !attemptedToSend)
                        Thread.sleep(1000);
                }
                catch (InterruptedException ignored)
                {
                    LOG.debug("Main WS send thread interrupted. Most likely JDA is disconnecting the websocket.");
                    break;
                }
                finally
                {
                    // on any exception that might cause this semaphore to not release
                    if (queueLocked)
                        audioQueueLock.release();
                }
            }
        });
        ratelimitThread.setUncaughtExceptionHandler((thread, throwable) ->
        {
            handleCallbackError(socket, throwable);
            setupSendingThread();
        });
        ratelimitThread.setName(api.getIdentifierString() + " MainWS-Sending Thread");
        ratelimitThread.start();
    }

    private DataObject newVoiceClose(long guildId)
    {
        return new DataObject()
            .put("op", WebSocketCode.VOICE_STATE)
            .put("d", new DataObject()
                .put("guild_id", Long.toUnsignedString(guildId))
                .put("channel_id", null)
                .put("self_mute", false)
                .put("self_deaf", false));
    }

    private DataObject newVoiceOpen(AudioManager manager, VoiceChannel channel)
    {
        return new DataObject()
            .put("op", WebSocketCode.VOICE_STATE)
            .put("d", new DataObject()
                .put("guild_id", channel.getGuild().getId())
                .put("channel_id", channel.getId())
                .put("self_mute", manager.isSelfMuted())
                .put("self_deaf", manager.isSelfDeafened()));
    }

    public void close()
    {
        socket.sendClose(1000);
    }

    public void close(int code)
    {
        socket.sendClose(code);
    }

    public void close(int code, String reason)
    {
        socket.sendClose(code, reason);
    }

    public void shutdown()
    {
        shutdown = true;
        shouldReconnect = false;
        if (reconnectQueue != null) // remove if in queue
            reconnectQueue.reconnectQueue.remove(this);
        close(1000, "Shutting down");
    }

    /*
        ### Start Internal methods ###
     */

    protected void connect()
    {
        if (api.getStatus() != JDA.Status.ATTEMPTING_TO_RECONNECT)
            api.setStatus(JDA.Status.CONNECTING_TO_WEBSOCKET);
        if (shutdown)
            throw new RejectedExecutionException("JDA is shutdown!");
        initiating = true;

        try
        {
            if (gatewayUrl == null)
            {
                gatewayUrl = getGateway();
                if (gatewayUrl == null)
                {
                    throw new RuntimeException("Could not fetch WS-Gateway!");
                }
            }
            socket = api.getWebSocketFactory()
                    .createSocket(gatewayUrl)
                    .addHeader("Accept-Encoding", "gzip")
                    .addListener(this);
            socket.connect();
        }
        catch (IOException | WebSocketException e)
        {
            //Completely fail here. We couldn't make the connection.
            throw new IllegalStateException(e);
        }
    }

    protected String getGateway()
    {
        try
        {
            RestAction<String> gateway = new RestAction<String>(api, Route.Misc.GATEWAY.compile())
            {
                @Override
                protected void handleResponse(Response response, Request<String> request)
                {
                    try
                    {
                        if (response.isOk())
                            request.onSuccess(response.getObject().getString("url"));
                        else
                            request.onFailure(new Exception("Failed to get gateway url"));
                    }
                    catch (Exception e)
                    {
                        request.onFailure(e);
                    }
                }
            };

<<<<<<< HEAD
            return gateway.complete(false) + "?encoding=" + api.getGatewayEncoding().getKey() + "&v=" + DISCORD_GATEWAY_VERSION;
=======
            return gateway.complete(false) + "?encoding=json&compress=zlib-stream&v=" + DISCORD_GATEWAY_VERSION;
>>>>>>> b12cf49a
        }
        catch (Exception ex)
        {
            return null;
        }
    }

    @Override
    public void onConnected(WebSocket websocket, Map<String, List<String>> headers)
    {
        api.setStatus(JDA.Status.IDENTIFYING_SESSION);
        LOG.info("Connected to WebSocket");
        if (headers.containsKey("cf-ray"))
        {
            List<String> values = headers.get("cf-ray");
            if (!values.isEmpty())
            {
                String ray = values.get(0);
                cfRays.add(ray);
                LOG.debug("Received new CF-RAY: " + ray);
            }
        }
        connected = true;
        reconnectTimeoutS = 2;
        messagesSent = 0;
        ratelimitResetTime = System.currentTimeMillis() + 60000;
        zlibContext = new Inflater();
        if (sessionId == null)
            sendIdentify();
        else
            sendResume();
    }

    @Override
    public void onDisconnected(WebSocket websocket, WebSocketFrame serverCloseFrame, WebSocketFrame clientCloseFrame, boolean closedByServer)
    {
        sentAuthInfo = false;
        connected = false;
        api.setStatus(JDA.Status.DISCONNECTED);

        CloseCode closeCode = null;
        int rawCloseCode = 1000;
        //When we get 1000 from remote close we will try to resume
        // as apparently discord doesn't understand what "graceful disconnect" means
        boolean isInvalidate = false;

        if (keepAliveThread != null)
        {
            keepAliveThread.interrupt();
            keepAliveThread = null;
        }
        if (serverCloseFrame != null)
        {
            rawCloseCode = serverCloseFrame.getCloseCode();
            closeCode = CloseCode.from(rawCloseCode);
            if (closeCode == CloseCode.RATE_LIMITED)
                LOG.fatal("WebSocket connection closed due to ratelimit! Sent more than 120 websocket messages in under 60 seconds!");
            else if (closeCode != null)
                LOG.debug("WebSocket connection closed with code " + closeCode);
            else
                LOG.warn("WebSocket connection closed with unknown meaning for close-code " + rawCloseCode);
        }
        if (clientCloseFrame != null
            && clientCloseFrame.getCloseCode() == 1000
            && Objects.equals(clientCloseFrame.getCloseReason(), INVALIDATE_REASON))
        {
            //When we close with 1000 we properly dropped our session due to invalidation
            // in that case we can be sure that resume will not work and instead we invalidate and reconnect here
            isInvalidate = true;
        }

        // null is considered -reconnectable- as we do not know the close-code meaning
        boolean closeCodeIsReconnect = closeCode == null || closeCode.isReconnect();
        if (!shouldReconnect || !closeCodeIsReconnect) //we should not reconnect
        {
            if (ratelimitThread != null)
                ratelimitThread.interrupt();

            if (!closeCodeIsReconnect)
            {
                //it is possible that a token can be invalidated due to too many reconnect attempts
                //or that a bot reached a new shard minimum and cannot connect with the current settings
                //if that is the case we have to drop our connection and inform the user with a fatal error message
                LOG.fatal("WebSocket connection was closed and cannot be recovered due to identification issues");
                LOG.fatal(closeCode);
            }

            api.setStatus(JDA.Status.SHUTDOWN);
            api.getEventManager().handle(new ShutdownEvent(api, OffsetDateTime.now(), rawCloseCode));
        }
        else
        {
            if (isInvalidate)
                invalidate(); // 1000 means our session is dropped so we cannot resume
            api.getEventManager().handle(new DisconnectEvent(api, serverCloseFrame, clientCloseFrame, closedByServer, OffsetDateTime.now()));
            if (sessionId == null && reconnectQueue != null)
                queueReconnect();
            else
                reconnect();
        }
    }

    protected void queueReconnect()
    {
        if (!handleIdentifyRateLimit)
            LOG.warn("Got disconnected from WebSocket (Internet?!)... Appending session to reconnect queue");
        try
        {
            api.setStatus(JDA.Status.RECONNECT_QUEUED);
            reconnectQueue.appendSession(this);
        }
        catch (IllegalStateException ex)
        {
            LOG.fatal("Reconnect queue rejected session. Shutting down...");
            api.setStatus(JDA.Status.SHUTDOWN);
            api.getEventManager().handle(
                new ShutdownEvent(api, OffsetDateTime.now(), 1006));
        }
    }

    protected void reconnect()
    {
        reconnect(false, true);
    }

    //callFromQueue - whether this was in SessionReconnectQueue and got polled
    //shouldHandleIdentify - whether SessionReconnectQueue already handled an IDENTIFY rate limit for this session
    protected void reconnect(boolean callFromQueue, boolean shouldHandleIdentify)
    {
        if (shutdown)
        {
            api.setStatus(JDA.Status.SHUTDOWN);
            api.getEventManager().handle(new ShutdownEvent(api, OffsetDateTime.now(), 1000));
            return;
        }
        if (!handleIdentifyRateLimit)
        {
            if (callFromQueue)
                LOG.warn("Queue is attempting to reconnect a shard..." + (shardInfo != null ? " Shard: " + shardInfo.getShardString() : ""));
            else
                LOG.warn("Got disconnected from WebSocket (Internet?!)...");
            LOG.warn("Attempting to reconnect in " + reconnectTimeoutS + "s");
        }
        while (shouldReconnect)
        {
            try
            {
                api.setStatus(JDA.Status.WAITING_TO_RECONNECT);
                if (handleIdentifyRateLimit && shouldHandleIdentify)
                {
                    LOG.fatal("Encountered IDENTIFY (OP " + WebSocketCode.IDENTIFY + ") Rate Limit! " +
                        "Waiting " + IDENTIFY_DELAY + " seconds before trying again!");
                    Thread.sleep(IDENTIFY_DELAY * 1000);
                }
                else
                {
                    Thread.sleep(reconnectTimeoutS * 1000);
                }
                handleIdentifyRateLimit = false;
                api.setStatus(JDA.Status.ATTEMPTING_TO_RECONNECT);
            }
            catch(InterruptedException ignored) {}
            LOG.warn("Attempting to reconnect!");
            try
            {
                connect();
                break;
            }
            catch (RejectedExecutionException ex)
            {
                // JDA has already been shutdown so we can stop here
                api.setStatus(JDA.Status.SHUTDOWN);
                api.getEventManager().handle(new ShutdownEvent(api, OffsetDateTime.now(), 1000));
                return;
            }
            catch (RuntimeException ex)
            {
                reconnectTimeoutS = Math.min(reconnectTimeoutS << 1, api.getMaxReconnectDelay());
                LOG.warn("Reconnect failed! Next attempt in " + reconnectTimeoutS + "s");
            }
        }
    }

    @Override
    public void onTextMessage(WebSocket websocket, String message)
    {
        switch (api.getGatewayEncoding())
        {
            case ETF:
                WebSocketClient.LOG.fatal("Got a text message although using etf , message: " + message);
                break;
            case JSON:
                try
                {
                    onMessage(DataObject.fromJson(message));
                }
                catch (IOException e)
                {
                    WebSocketClient.LOG.fatal("An error occured while parsing a websocket message, json: " + message);
                    WebSocketClient.LOG.log(e);
                }
                break;
            default:
                throw new RuntimeException("no appropiate action for encoding " + api.getGatewayEncoding().getKey() + " found");
        }
    }

    private void onMessage(DataObject content)
    {
        int opCode = content.getInt("op");

        if (!content.isNull("s"))
        {
            api.setResponseTotal(content.getInt("s"));
        }

        switch (opCode)
        {
            case WebSocketCode.DISPATCH:
                handleEvent(content);
                break;
            case WebSocketCode.HEARTBEAT:
                LOG.debug("Got Keep-Alive request (OP 1). Sending response...");
                sendKeepAlive();
                break;
            case WebSocketCode.RECONNECT:
                LOG.debug("Got Reconnect request (OP 7). Closing connection now...");
                close(4000, "OP 7: RECONNECT");
                break;
            case WebSocketCode.INVALIDATE_SESSION:
                LOG.debug("Got Invalidate request (OP 9). Invalidating...");
                sentAuthInfo = false;
                final boolean isResume = content.getBoolean("d");
                // When d: true we can wait a bit and then try to resume again
                //sending 4000 to not drop session
                int closeCode = isResume ? 4000 : 1000;
                if (isResume)
                    LOG.debug("Session can be recovered... Closing and sending new RESUME request");
                else
                    invalidate();

                close(closeCode, INVALIDATE_REASON);
                break;
            case WebSocketCode.HELLO:
                LOG.debug("Got HELLO packet (OP 10). Initializing keep-alive.");
                final DataObject data = content.getObject("d");
                setupKeepAlive(data.getInt("heartbeat_interval"));
                if (!data.isNull("_trace"))
                    updateTraces(data.getArray("_trace"), "HELLO", WebSocketCode.HELLO);
                break;
            case WebSocketCode.HEARTBEAT_ACK:
                LOG.trace("Got Heartbeat Ack (OP 11).");
                api.setPing(System.currentTimeMillis() - heartbeatStartTime);
                break;
            default:
                LOG.debug("Got unknown op-code: " + opCode + " with content: " + content.toString());
        }
    }

    protected void setupKeepAlive(long timeout)
    {
        keepAliveThread = new Thread(() ->
        {
            while (connected)
            {
                try
                {
                    sendKeepAlive();

                    //Sleep for heartbeat interval
                    Thread.sleep(timeout);
                }
                catch (InterruptedException ex)
                {
                    //connection got cut... terminating keepAliveThread
                    break;
                }
            }
        });
        keepAliveThread.setUncaughtExceptionHandler((thread, throwable) ->
        {
            handleCallbackError(socket, throwable);
            setupKeepAlive(timeout);
        });
        keepAliveThread.setName(api.getIdentifierString() + " MainWS-KeepAlive Thread");
        keepAliveThread.setPriority(Thread.MAX_PRIORITY);
        keepAliveThread.setDaemon(true);
        keepAliveThread.start();
    }

    protected void sendKeepAlive()
    {
        DataObject keepAlivePacket = new DataObject()
                .put("op", WebSocketCode.HEARTBEAT)
                .put("d", api.getResponseTotal());

        if (!send(keepAlivePacket, true))
            ratelimitQueue.addLast(keepAlivePacket);
        heartbeatStartTime = System.currentTimeMillis();
    }

    protected void sendIdentify()
    {
        LOG.debug("Sending Identify-packet...");
        PresenceImpl presenceObj = (PresenceImpl) api.getPresence();
        DataObject connectionProperties = new DataObject()
            .put("$os", System.getProperty("os.name"))
            .put("$browser", "JDA")
            .put("$device", "JDA")
            .put("$referring_domain", "")
            .put("$referrer", "");
        DataObject payload = new DataObject()
            .put("presence", presenceObj.getFullPresence())
            .put("token", getToken())
            .put("properties", connectionProperties)
            .put("v", DISCORD_GATEWAY_VERSION)
            .put("large_threshold", 250)
            //Used to make the READY event be given
            // as compressed binary data when over a certain size. TY @ShadowLordAlpha
            .put("compress", true);
        DataObject identify = new DataObject()
                .put("op", WebSocketCode.IDENTIFY)
                .put("d", payload);
        if (shardInfo != null)
        {
            payload
                .put("shard", new DataArray()
                    .put(shardInfo.getShardId())
                    .put(shardInfo.getShardTotal()));
        }
        send(identify, true);
        handleIdentifyRateLimit = true;
        sentAuthInfo = true;
        api.setStatus(JDA.Status.AWAITING_LOGIN_CONFIRMATION);
    }

    protected void sendResume()
    {
        LOG.debug("Sending Resume-packet...");
        DataObject resume = new DataObject()
            .put("op", WebSocketCode.RESUME)
            .put("d", new DataObject()
                .put("session_id", sessionId)
                .put("token", getToken())
                .put("seq", api.getResponseTotal()));
<<<<<<< HEAD
        send(resume, true);
        sentAuthInfo = true;
=======
        send(resume.toString(), true);
        //sentAuthInfo = true; set on RESUMED response as this could fail
        api.setStatus(JDA.Status.AWAITING_LOGIN_CONFIRMATION);
>>>>>>> b12cf49a
    }

    protected void invalidate()
    {
        sessionId = null;
        chunkingAndSyncing = false;
        sentAuthInfo = false;

        api.getTextChannelMap().clear();
        api.getVoiceChannelMap().clear();
        api.getCategoryMap().clear();
        api.getGuildMap().clear();
        api.getUserMap().clear();
        api.getPrivateChannelMap().clear();
        api.getFakeUserMap().clear();
        api.getFakePrivateChannelMap().clear();
        api.getEntityBuilder().clearCache();
        api.getEventCache().clear();
        api.getGuildLock().clear();
        this.<ReadyHandler>getHandler("READY").clearCache();
        this.<GuildMembersChunkHandler>getHandler("GUILD_MEMBERS_CHUNK").clearCache();

        if (api.getAccountType() == AccountType.CLIENT)
        {
            JDAClientImpl client = (JDAClientImpl) api.asClient();

            client.getRelationshipMap().clear();
            client.getGroupMap().clear();
            client.getCallUserMap().clear();
        }
    }

    protected void updateAudioManagerReferences()
    {
        final TLongObjectMap<AudioManagerImpl> managerMap = api.getAudioManagerMap();
        if (managerMap.size() > 0)
            LOG.trace("Updating AudioManager references");

        synchronized (managerMap)
        {
            for (TLongObjectIterator<AudioManagerImpl> it = managerMap.iterator(); it.hasNext(); )
            {
                it.advance();
                final long guildId = it.key();
                final AudioManagerImpl mng = it.value();
                ConnectionListener listener = mng.getConnectionListener();

                GuildImpl guild = (GuildImpl) api.getGuildById(guildId);
                if (guild == null)
                {
                    //We no longer have access to the guild that this audio manager was for. Set the value to null.
                    queuedAudioConnections.remove(guildId);
                    if (listener != null)
                        listener.onStatusChange(ConnectionStatus.DISCONNECTED_REMOVED_FROM_GUILD);
                    it.remove();
                }
                else
                {
                    final AudioManagerImpl newMng = new AudioManagerImpl(guild);
                    newMng.setSelfMuted(mng.isSelfMuted());
                    newMng.setSelfDeafened(mng.isSelfDeafened());
                    newMng.setQueueTimeout(mng.getConnectTimeout());
                    newMng.setSendingHandler(mng.getSendingHandler());
                    newMng.setReceivingHandler(mng.getReceiveHandler());
                    newMng.setConnectionListener(listener);
                    newMng.setAutoReconnect(mng.isAutoReconnect());

                    if (mng.isConnected() || mng.isAttemptingToConnect())
                    {
                        final long channelId = mng.isConnected()
                            ? mng.getConnectedChannel().getIdLong()
                            : mng.getQueuedAudioConnection().getIdLong();

                        final VoiceChannel channel = api.getVoiceChannelById(channelId);
                        if (channel != null)
                        {
                            if (mng.isConnected())
                                mng.closeAudioConnection(ConnectionStatus.ERROR_CANNOT_RESUME);
                            //closing old connection in order to reconnect later
                            newMng.setQueuedAudioConnection(channel);
                        }
                        else
                        {
                            //The voice channel is not cached. It was probably deleted.
                            queuedAudioConnections.remove(guildId);
                            if (listener != null)
                                listener.onStatusChange(ConnectionStatus.DISCONNECTED_CHANNEL_DELETED);
                        }
                    }
                    it.setValue(newMng);
                }
            }
        }
    }

    protected String getToken()
    {
        if (api.getAccountType() == AccountType.BOT)
            return api.getToken().substring("Bot ".length());
        return api.getToken();
    }

    protected void handleEvent(DataObject raw)
    {
        String type = raw.getString("t");
        long responseTotal = api.getResponseTotal();

        if (type.equals("GUILD_MEMBER_ADD"))
            ((GuildMembersChunkHandler) getHandler("GUILD_MEMBERS_CHUNK")).modifyExpectedGuildMember(raw.getObject("d").getLong("guild_id"), 1);
        if (type.equals("GUILD_MEMBER_REMOVE"))
            ((GuildMembersChunkHandler) getHandler("GUILD_MEMBERS_CHUNK")).modifyExpectedGuildMember(raw.getObject("d").getLong("guild_id"), -1);

        //If initiating, only allows READY, RESUMED, GUILD_MEMBERS_CHUNK, GUILD_SYNC, and GUILD_CREATE through.
        // If we are currently chunking, we don't allow GUILD_CREATE through anymore.
        if (initiating &&  !(type.equals("READY")
                || type.equals("GUILD_MEMBERS_CHUNK")
                || type.equals("RESUMED")
                || type.equals("GUILD_SYNC")
                || (!chunkingAndSyncing && type.equals("GUILD_CREATE"))))
        {
            //If we are currently GuildStreaming, and we get a GUILD_DELETE informing us that a Guild is unavailable
            // convert it to a GUILD_CREATE for handling.
            DataObject content = raw.getObject("d");
            if (!chunkingAndSyncing && type.equals("GUILD_DELETE") && content.containsKey("unavailable") && content.getBoolean("unavailable"))
            {
                type = "GUILD_CREATE";
                raw.put("t", "GUILD_CREATE")
                        .put("jda-field","This event was originally a GUILD_DELETE but was converted to GUILD_CREATE for WS init Guild streaming");
            }
            else
            {
                LOG.debug("Caching " + type + " event during init!");
                cachedEvents.add(raw);
                return;
            }
        }

//        // Needs special handling due to content of "d" being an array
//        if(type.equals("PRESENCE_REPLACE"))
//        {
//            DataArray presences = raw.getDataArray("d");
//            LOG.trace(String.format("%s -> %s", type, presences.toString()));
//            PresenceUpdateHandler handler = new PresenceUpdateHandler(api, responseTotal);
//            for (int i = 0; i < presences.length(); i++)
//            {
//                DataObject presence = presences.getDataObject(i);
//                handler.handle(presence);
//            }
//            return;
//        }

        DataObject content = raw.getObject("d");
        LOG.trace(String.format("%s -> %s", type, content.toString()));

        try
        {
            switch (type)
            {
                //INIT types
                case "READY":
                    api.setStatus(JDA.Status.LOADING_SUBSYSTEMS);
                    //LOG.debug(String.format("%s -> %s", type, content.toString())); already logged on trace level
                    processingReady = true;
                    handleIdentifyRateLimit = false;
                    sessionId = content.getString("session_id");
                    if (!content.isNull("_trace"))
                        updateTraces(content.getArray("_trace"), "READY", WebSocketCode.DISPATCH);
                    handlers.get("READY").handle(responseTotal, raw);
                    break;
                case "RESUMED":
                    sentAuthInfo = true;
                    if (!processingReady)
                    {
                        api.setStatus(JDA.Status.LOADING_SUBSYSTEMS);
                        initiating = false;
                        ready();
                    }
                    if (!content.isNull("_trace"))
                        updateTraces(content.getArray("_trace"), "RESUMED", WebSocketCode.DISPATCH);
                    break;
                default:
                    SocketHandler handler = handlers.get(type);
                    if (handler != null)
                        handler.handle(responseTotal, raw);
                    else
                        LOG.debug("Unrecognized event:\n" + raw);
            }
        }
        catch (DataReadException ex)
        {
            LOG.warn("Got an unexpected Json-parse error. Please redirect following message to the devs:\n\t"
                    + ex.getMessage() + "\n\t" + type + " -> " + content);
            LOG.warn(ex);
        }
        catch (Exception ex)
        {
            LOG.fatal("Got an unexpected error. Please redirect following message to the devs:\n\t"
                    + type + " -> " + content);
            LOG.fatal(ex);
        }
    }

    @Override
    public void onBinaryMessage(WebSocket websocket, byte[] binary) throws UnsupportedEncodingException, DataFormatException
    {
<<<<<<< HEAD
        switch (api.getGatewayEncoding())
=======
        //Thanks to ShadowLordAlpha and Shredder121 for code and debugging.
        //Get the compressed message and inflate it
        ByteArrayOutputStream out = new ByteArrayOutputStream(binary.length * 2);
        try (InflaterOutputStream decompressor = new InflaterOutputStream(out, zlibContext))
>>>>>>> b12cf49a
        {
            case ETF:
                onMessage(reader.readMessage(new ByteArrayDataInput(binary, binary.length)));
                break;
            case JSON:
                try (final InputStream in = new InflaterInputStream(new ByteArrayInputStream(binary)))
                {
                    final DataObject object = DataObject.fromJson(in);
                    onMessage(object);
                }
                catch (IOException e)
                {
                    WebSocketClient.LOG.fatal("An error occurred while parsing a compressed websocket message!");
                    WebSocketClient.LOG.log(e);
                }
                break;
            default:
                throw new RuntimeException("No appropriate action for encoding " + api.getGatewayEncoding().getKey() + " found!");
        }
    }

    @Override
    public void onUnexpectedError(WebSocket websocket, WebSocketException cause) throws Exception
    {
        handleCallbackError(websocket, cause);
    }

    @Override
    public void handleCallbackError(WebSocket websocket, Throwable cause)
    {
        LOG.fatal(cause);
        api.getEventManager().handle(new ExceptionEvent(api, cause, true));
    }

    @Override
    public void onThreadCreated(WebSocket websocket, ThreadType threadType, Thread thread) throws Exception
    {
        String identifier = api.getIdentifierString();
        switch (threadType)
        {
            case CONNECT_THREAD:
                thread.setName(identifier + " MainWS-ConnectThread");
                break;
            case FINISH_THREAD:
                thread.setName(identifier + " MainWS-FinishThread");
                break;
            case READING_THREAD:
                thread.setName(identifier + " MainWS-ReadThread");
                break;
            case WRITING_THREAD:
                thread.setName(identifier + " MainWS-WriteThread");
                break;
            default:
                thread.setName(identifier + " MainWS-" + threadType);
        }
    }

    public void setChunkingAndSyncing(boolean active)
    {
        chunkingAndSyncing = active;
    }

    public void queueAudioReconnect(VoiceChannel channel)
    {
        try
        {
            audioQueueLock.acquire();
            final long guildId = channel.getGuild().getIdLong();
            ConnectionRequest request = queuedAudioConnections.get(guildId);

            if (request == null)
            {
                // If no request, then just reconnect
                request = new ConnectionRequest(channel, ConnectionStage.RECONNECT);
                queuedAudioConnections.put(guildId, request);
            }
            else
            {
                // If there is a request we change it to reconnect, no matter what it is
                request.setStage(ConnectionStage.RECONNECT);
            }
            // in all cases, update to this channel
            request.setChannel(channel);
        }
        catch (InterruptedException e)
        {
            LOG.fatal(e);
        }
        finally
        {
            audioQueueLock.release();
        }
    }

    public void queueAudioConnect(VoiceChannel channel)
    {
        try
        {
            audioQueueLock.acquire();
            final long guildId = channel.getGuild().getIdLong();
            ConnectionRequest request = queuedAudioConnections.get(guildId);

            if (request == null)
            {
                // starting a whole new connection
                request = new ConnectionRequest(channel, ConnectionStage.CONNECT);
                queuedAudioConnections.put(guildId, request);
            }
            else if (request.getStage() == ConnectionStage.DISCONNECT)
            {
                // if planned to disconnect, we want to reconnect
                request.setStage(ConnectionStage.RECONNECT);
            }

            // in all cases, update to this channel
            request.setChannel(channel);
        }
        catch (InterruptedException e)
        {
            LOG.fatal(e);
        }
        finally
        {
            audioQueueLock.release();
        }
    }

    public void queueAudioDisconnect(Guild guild)
    {
        try
        {
            audioQueueLock.acquire();
            final long guildId = guild.getIdLong();
            ConnectionRequest request = queuedAudioConnections.get(guildId);

            if (request == null)
            {
                // If we do not have a request
                queuedAudioConnections.put(guildId, new ConnectionRequest(guild));
            }
            else
            {
                // If we have a request, change to DISCONNECT
                request.setStage(ConnectionStage.DISCONNECT);
            }
            // channel is not relevant here
        }
        catch (InterruptedException e)
        {
            LOG.fatal(e);
        }
        finally
        {
            audioQueueLock.release();
        }
    }

    public ConnectionRequest removeAudioConnection(long guildId)
    {
        //This will only be used by GuildDeleteHandler to ensure that
        // no further voice state updates are sent for this Guild
        //TODO: users may still queue new requests via the old AudioManager, how could we prevent this?
        try
        {
            audioQueueLock.acquire();
            return queuedAudioConnections.remove(guildId);
        }
        catch (InterruptedException e)
        {
            LOG.fatal(e);
        }
        finally
        {
            audioQueueLock.release();
        }
        return null;
    }

    public ConnectionRequest updateAudioConnection(long guildId, VoiceChannel connectedChannel)
    {
        try
        {
            audioQueueLock.acquire();
            return updateAudioConnection0(guildId, connectedChannel);
        }
        catch (InterruptedException e)
        {
            LOG.fatal(e);
        }
        finally
        {
            audioQueueLock.release();
        }
        return null;
    }


    public ConnectionRequest updateAudioConnection0(long guildId, VoiceChannel connectedChannel)
    {
        //Called by VoiceStateUpdateHandler when we receive a response from discord
        // about our request to CONNECT or DISCONNECT.
        // "stage" should never be RECONNECT here thus we don't check for that case
        ConnectionRequest request = queuedAudioConnections.get(guildId);

        if (request == null)
            return null;
        ConnectionStage requestStage = request.getStage();
        if (connectedChannel == null)
        {
            //If we got an update that DISCONNECT happened
            // -> If it was on RECONNECT we now switch to CONNECT
            // -> If it was on DISCONNECT we can now remove it
            // -> Otherwise we ignore it
            switch (requestStage)
            {
                case DISCONNECT:
                    return queuedAudioConnections.remove(guildId);
                case RECONNECT:
                    request.setStage(ConnectionStage.CONNECT);
                    request.setNextAttemptEpoch(System.currentTimeMillis());
                default:
                    return null;
            }
        }
        else if (requestStage == ConnectionStage.CONNECT)
        {
            //If the removeRequest was related to a channel that isn't the currently queued
            // request, then don't remove it.
            if (request.getChannel().getIdLong() == connectedChannel.getIdLong())
                return queuedAudioConnections.remove(guildId);
        }
        //If the channel is not the one we are looking for!
        return null;
    }

//    public TLongObjectMap<ConnectionRequest> getQueuedAudioConnectionMap()
//    {
//        return queuedAudioConnections;
//    }

    protected ConnectionRequest getNextAudioConnectRequest()
    {
        //Don't try to setup audio connections before JDA has finished loading.
        if (!isReady())
            return null;

        long now = System.currentTimeMillis();
        TLongObjectIterator<ConnectionRequest> it =  queuedAudioConnections.iterator();
        while (it.hasNext())
        {
            it.advance();
            ConnectionRequest audioRequest = it.value();
            if (audioRequest.getNextAttemptEpoch() < now)
            {
                Guild guild = api.getGuildById(audioRequest.getGuildIdLong());
                if (guild == null)
                {
                    it.remove();
                    //if (listener != null)
                    //    listener.onStatusChange(ConnectionStatus.DISCONNECTED_REMOVED_FROM_GUILD);
                    //already handled by event handling
                    continue;
                }

                ConnectionListener listener = guild.getAudioManager().getConnectionListener();
                if (audioRequest.getStage() != ConnectionStage.DISCONNECT)
                {
                    VoiceChannel channel = guild.getVoiceChannelById(audioRequest.getChannel().getIdLong());
                    if (channel == null)
                    {
                        it.remove();
                        if (listener != null)
                            listener.onStatusChange(ConnectionStatus.DISCONNECTED_CHANNEL_DELETED);
                        continue;
                    }

                    if (!guild.getSelfMember().hasPermission(channel, Permission.VOICE_CONNECT))
                    {
                        it.remove();
                        if (listener != null)
                            listener.onStatusChange(ConnectionStatus.DISCONNECTED_LOST_PERMISSION);
                        continue;
                    }
                }

                return audioRequest;
            }
        }

        return null;
    }

    public Map<String, SocketHandler> getHandlers()
    {
        return handlers;
    }

    public <T> T getHandler(String type)
    {
        return (T) handlers.get(type);
    }

    private void setupHandlers()
    {
        handlers.put("CHANNEL_CREATE",              new ChannelCreateHandler(api));
        handlers.put("CHANNEL_DELETE",              new ChannelDeleteHandler(api));
        handlers.put("CHANNEL_UPDATE",              new ChannelUpdateHandler(api));
        handlers.put("GUILD_BAN_ADD",               new GuildBanHandler(api, true));
        handlers.put("GUILD_BAN_REMOVE",            new GuildBanHandler(api, false));
        handlers.put("GUILD_CREATE",                new GuildCreateHandler(api));
        handlers.put("GUILD_DELETE",                new GuildDeleteHandler(api));
        handlers.put("GUILD_EMOJIS_UPDATE",         new GuildEmojisUpdateHandler(api));
        handlers.put("GUILD_MEMBER_ADD",            new GuildMemberAddHandler(api));
        handlers.put("GUILD_MEMBER_REMOVE",         new GuildMemberRemoveHandler(api));
        handlers.put("GUILD_MEMBER_UPDATE",         new GuildMemberUpdateHandler(api));
        handlers.put("GUILD_MEMBERS_CHUNK",         new GuildMembersChunkHandler(api));
        handlers.put("GUILD_ROLE_CREATE",           new GuildRoleCreateHandler(api));
        handlers.put("GUILD_ROLE_DELETE",           new GuildRoleDeleteHandler(api));
        handlers.put("GUILD_ROLE_UPDATE",           new GuildRoleUpdateHandler(api));
        handlers.put("GUILD_SYNC",                  new GuildSyncHandler(api));
        handlers.put("GUILD_UPDATE",                new GuildUpdateHandler(api));
        handlers.put("MESSAGE_CREATE",              new MessageCreateHandler(api));
        handlers.put("MESSAGE_DELETE",              new MessageDeleteHandler(api));
        handlers.put("MESSAGE_DELETE_BULK",         new MessageBulkDeleteHandler(api));
        handlers.put("MESSAGE_REACTION_ADD",        new MessageReactionHandler(api, true));
        handlers.put("MESSAGE_REACTION_REMOVE",     new MessageReactionHandler(api, false));
        handlers.put("MESSAGE_REACTION_REMOVE_ALL", new MessageReactionBulkRemoveHandler(api));
        handlers.put("MESSAGE_UPDATE",              new MessageUpdateHandler(api));
        handlers.put("PRESENCE_UPDATE",             new PresenceUpdateHandler(api));
        handlers.put("READY",                       new ReadyHandler(api));
        handlers.put("TYPING_START",                new TypingStartHandler(api));
        handlers.put("USER_UPDATE",                 new UserUpdateHandler(api));
        handlers.put("VOICE_SERVER_UPDATE",         new VoiceServerUpdateHandler(api));
        handlers.put("VOICE_STATE_UPDATE",          new VoiceStateUpdateHandler(api));

        // Unused events
        handlers.put("CHANNEL_PINS_UPDATE",         new SocketHandler.NOPHandler(api));
        handlers.put("WEBHOOKS_UPDATE",             new SocketHandler.NOPHandler(api));

        if (api.getAccountType() == AccountType.CLIENT)
        {
            handlers.put("CALL_CREATE",              new CallCreateHandler(api));
            handlers.put("CALL_DELETE",              new CallDeleteHandler(api));
            handlers.put("CALL_UPDATE",              new CallUpdateHandler(api));
            handlers.put("CHANNEL_RECIPIENT_ADD",    new ChannelRecipientAddHandler(api));
            handlers.put("CHANNEL_RECIPIENT_REMOVE", new ChannelRecipientRemoveHandler(api));
            handlers.put("RELATIONSHIP_ADD",         new RelationshipAddHandler(api));
            handlers.put("RELATIONSHIP_REMOVE",      new RelationshipRemoveHandler(api));

            // Unused client events
            handlers.put("MESSAGE_ACK", new SocketHandler.NOPHandler(api));
        }
    }

}<|MERGE_RESOLUTION|>--- conflicted
+++ resolved
@@ -56,12 +56,8 @@
 import java.util.concurrent.Semaphore;
 import java.util.concurrent.RejectedExecutionException;
 import java.util.zip.DataFormatException;
-<<<<<<< HEAD
 import java.util.zip.InflaterInputStream;
-=======
 import java.util.zip.Inflater;
-import java.util.zip.InflaterOutputStream;
->>>>>>> b12cf49a
 
 public class WebSocketClient extends WebSocketAdapter implements WebSocketListener
 {
@@ -502,11 +498,7 @@
                 }
             };
 
-<<<<<<< HEAD
-            return gateway.complete(false) + "?encoding=" + api.getGatewayEncoding().getKey() + "&v=" + DISCORD_GATEWAY_VERSION;
-=======
-            return gateway.complete(false) + "?encoding=json&compress=zlib-stream&v=" + DISCORD_GATEWAY_VERSION;
->>>>>>> b12cf49a
+            return gateway.complete(false) + "?encoding=" + api.getGatewayEncoding().getKey() + "&compress=zlib-stream&v=" + DISCORD_GATEWAY_VERSION;
         }
         catch (Exception ex)
         {
@@ -706,7 +698,7 @@
                 catch (IOException e)
                 {
                     WebSocketClient.LOG.fatal("An error occured while parsing a websocket message, json: " + message);
-                    WebSocketClient.LOG.log(e);
+                    WebSocketClient.LOG.fatal(e);
                 }
                 break;
             default:
@@ -852,14 +844,11 @@
                 .put("session_id", sessionId)
                 .put("token", getToken())
                 .put("seq", api.getResponseTotal()));
-<<<<<<< HEAD
+
+
         send(resume, true);
-        sentAuthInfo = true;
-=======
-        send(resume.toString(), true);
         //sentAuthInfo = true; set on RESUMED response as this could fail
         api.setStatus(JDA.Status.AWAITING_LOGIN_CONFIRMATION);
->>>>>>> b12cf49a
     }
 
     protected void invalidate()
@@ -1065,14 +1054,7 @@
     @Override
     public void onBinaryMessage(WebSocket websocket, byte[] binary) throws UnsupportedEncodingException, DataFormatException
     {
-<<<<<<< HEAD
         switch (api.getGatewayEncoding())
-=======
-        //Thanks to ShadowLordAlpha and Shredder121 for code and debugging.
-        //Get the compressed message and inflate it
-        ByteArrayOutputStream out = new ByteArrayOutputStream(binary.length * 2);
-        try (InflaterOutputStream decompressor = new InflaterOutputStream(out, zlibContext))
->>>>>>> b12cf49a
         {
             case ETF:
                 onMessage(reader.readMessage(new ByteArrayDataInput(binary, binary.length)));
@@ -1086,7 +1068,7 @@
                 catch (IOException e)
                 {
                     WebSocketClient.LOG.fatal("An error occurred while parsing a compressed websocket message!");
-                    WebSocketClient.LOG.log(e);
+                    WebSocketClient.LOG.fatal(e);
                 }
                 break;
             default:
