/*
 *     Copyright 2015-2017 Austin Keener & Michael Ritter & Florian Spieß
 *
 * Licensed under the Apache License, Version 2.0 (the "License");
 * you may not use this file except in compliance with the License.
 * You may obtain a copy of the License at
 *
 *     http://www.apache.org/licenses/LICENSE-2.0
 *
 * Unless required by applicable law or agreed to in writing, software
 * distributed under the License is distributed on an "AS IS" BASIS,
 * WITHOUT WARRANTIES OR CONDITIONS OF ANY KIND, either express or implied.
 * See the License for the specific language governing permissions and
 * limitations under the License.
 */

package net.dv8tion.jda.core.requests;

import com.neovisionaries.ws.client.*;
import com.sedmelluq.jda.etf.EtfReader;
import com.sedmelluq.jda.etf.EtfWriter;
import com.sedmelluq.jda.etf.utils.ByteArrayDataInput;
import gnu.trove.iterator.TLongObjectIterator;
import gnu.trove.map.TLongObjectMap;
import net.dv8tion.jda.client.entities.impl.JDAClientImpl;
import net.dv8tion.jda.client.handle.*;
import net.dv8tion.jda.core.AccountType;
import net.dv8tion.jda.core.JDA;
import net.dv8tion.jda.core.Permission;
import net.dv8tion.jda.core.WebSocketCode;
import net.dv8tion.jda.core.audio.ConnectionRequest;
import net.dv8tion.jda.core.audio.ConnectionStage;
import net.dv8tion.jda.core.audio.hooks.ConnectionListener;
import net.dv8tion.jda.core.audio.hooks.ConnectionStatus;
import net.dv8tion.jda.core.entities.Guild;
import net.dv8tion.jda.core.entities.GuildVoiceState;
import net.dv8tion.jda.core.entities.VoiceChannel;
import net.dv8tion.jda.core.entities.impl.GuildImpl;
import net.dv8tion.jda.core.entities.impl.JDAImpl;
import net.dv8tion.jda.core.events.*;
import net.dv8tion.jda.core.handle.*;
import net.dv8tion.jda.core.managers.AudioManager;
import net.dv8tion.jda.core.managers.impl.AudioManagerImpl;
import net.dv8tion.jda.core.managers.impl.PresenceImpl;
import net.dv8tion.jda.core.utils.MiscUtil;
import net.dv8tion.jda.core.utils.SimpleLog;
import net.dv8tion.jda.core.utils.data.DataArray;
import net.dv8tion.jda.core.utils.data.DataObject;
import net.dv8tion.jda.core.utils.data.DataReadException;
import java.io.ByteArrayInputStream;
import java.io.IOException;
<<<<<<< HEAD
import java.io.InputStream;
import java.io.UnsupportedEncodingException;
=======
>>>>>>> d5c8679a
import java.time.OffsetDateTime;
import java.util.*;
import java.util.concurrent.RejectedExecutionException;
import java.util.concurrent.Semaphore;
import java.util.zip.DataFormatException;
import java.util.zip.InflaterInputStream;
import java.util.zip.Inflater;

public class WebSocketClient extends WebSocketAdapter implements WebSocketListener
{
    public static final SimpleLog LOG = SimpleLog.getLog(WebSocketClient.class);
    public static final int DISCORD_GATEWAY_VERSION = 6;
    public static final int IDENTIFY_DELAY = 5;
    public static final int ZLIB_SUFFIX = 0x0000FFFF;

    private static final String INVALIDATE_REASON = "INVALIDATE_SESSION";

    protected final JDAImpl api;
    protected final JDA.ShardInfo shardInfo;
    protected final Map<String, SocketHandler> handlers = new HashMap<>();
    protected final Set<String> cfRays = new HashSet<>();
    protected final Set<String> traces = new HashSet<>();
    protected final EtfWriter writer;
    protected final EtfReader reader;

    protected WebSocket socket;
    protected String gatewayUrl = null;
    protected String sessionId = null;
    protected Inflater zlibContext = new Inflater();
    protected ByteArrayOutputStream readBuffer;

    protected volatile Thread keepAliveThread;
    protected boolean initiating;             //cache all events?
    protected final List<DataObject> cachedEvents = new LinkedList<>();

    protected int reconnectTimeoutS = 2;
    protected long heartbeatStartTime;

    //GuildId, <TimeOfNextAttempt, ConnectionStage, AudioConnection>
    protected final TLongObjectMap<ConnectionRequest> queuedAudioConnections = MiscUtil.newLongMap();
    protected final Semaphore audioQueueLock = new Semaphore(1, true);

    protected final LinkedList<DataObject> chunkSyncQueue = new LinkedList<>();
    protected final LinkedList<DataObject> ratelimitQueue = new LinkedList<>();
    protected final SessionReconnectQueue reconnectQueue;

    protected volatile Thread ratelimitThread = null;
    protected volatile long ratelimitResetTime;
    protected volatile int messagesSent;

    protected volatile boolean shutdown = false;
    protected boolean shouldReconnect = true;
    protected boolean handleIdentifyRateLimit = false;
    protected boolean connected = false;

    protected volatile boolean chunkingAndSyncing = false;
    protected volatile boolean printedRateLimitMessage = false;
    protected boolean sentAuthInfo = false;
    protected boolean firstInit = true;
    protected boolean processingReady = true;

    public WebSocketClient(JDAImpl api, SessionReconnectQueue reconnectQueue)
    {
        this.api = api;
        this.shardInfo = api.getShardInfo();
        this.shouldReconnect = api.isAutoReconnect();
        this.reconnectQueue = reconnectQueue;

        if (api.getGatewayEncoding() == GatewayEncoding.ETF)
        {
            this.writer= new EtfWriter(false); 
            this.reader= new EtfReader(false); 
        }
        else
        {
            writer = null;
            reader = null;
        }

        setupHandlers();
        setupSendingThread();
        connect();
    }

    public JDA getJDA()
    {
        return api;
    }

    public Set<String> getCfRays()
    {
        return cfRays;
    }

    public Set<String> getTraces()
    {
        return traces;
    }

    protected void updateTraces(DataArray arr, String type, int opCode)
    {
        final String msg = String.format("Received a _trace for %s (OP: %d) with %s", type, opCode, arr);
        WebSocketClient.LOG.debug(msg);
        traces.clear();
        for (Object o : arr)
            traces.add(String.valueOf(o));
    }

    protected void allocateBuffer(byte[] binary) throws IOException
    {
        this.readBuffer = new ByteArrayOutputStream(binary.length * 2);
        this.readBuffer.write(binary);
    }

    protected void extendBuffer(byte[] binary) throws IOException
    {
        if (this.readBuffer != null)
            this.readBuffer.write(binary);
    }

    public void setAutoReconnect(boolean reconnect)
    {
        this.shouldReconnect = reconnect;
    }

    public boolean isConnected()
    {
        return connected;
    }

    public void ready()
    {
        if (initiating)
        {
            initiating = false;
            processingReady = false;
            if (firstInit)
            {
                firstInit = false;
                JDAImpl.LOG.info("Finished Loading!");
                if (api.getGuilds().size() >= 2500) //Show large warning when connected to >2500 guilds
                {
                    JDAImpl.LOG.warn(" __      __ _    ___  _  _  ___  _  _   ___  _ ");
                    JDAImpl.LOG.warn(" \\ \\    / //_\\  | _ \\| \\| ||_ _|| \\| | / __|| |");
                    JDAImpl.LOG.warn("  \\ \\/\\/ // _ \\ |   /| .` | | | | .` || (_ ||_|");
                    JDAImpl.LOG.warn("   \\_/\\_//_/ \\_\\|_|_\\|_|\\_||___||_|\\_| \\___|(_)");
                    JDAImpl.LOG.warn("You're running a session with over 2500 connected");
                    JDAImpl.LOG.warn("guilds. You should shard the connection in order");
                    JDAImpl.LOG.warn("to split the load or things like resuming");
                    JDAImpl.LOG.warn("connection might not work as expected.");
                    JDAImpl.LOG.warn("For more info see https://git.io/vrFWP");
                }
                api.getEventManager().handle(new ReadyEvent(api, api.getResponseTotal()));
            }
            else
            {
                updateAudioManagerReferences();
                JDAImpl.LOG.info("Finished (Re)Loading!");
                api.getEventManager().handle(new ReconnectedEvent(api, api.getResponseTotal()));
            }
        }
        else
        {
            JDAImpl.LOG.info("Successfully resumed Session!");
            api.getEventManager().handle(new ResumedEvent(api, api.getResponseTotal()));
        }
        api.setStatus(JDA.Status.CONNECTED);
        LOG.debug("Resending " + cachedEvents.size() + " cached events...");
        handle(cachedEvents);
        LOG.debug("Sending of cached events finished.");
        cachedEvents.clear();
    }

    public boolean isReady()
    {
        return !initiating;
    }

    public void handle(List<DataObject> events)
    {
        events.forEach(this::handleEvent);
    }

    public void send(DataObject message)
    {
        ratelimitQueue.addLast(message);
    }

    public void chunkOrSyncRequest(DataObject request)
    {
        chunkSyncQueue.addLast(request);
    }

    private boolean send(DataObject message, boolean skipQueue)
    {
        if (!connected)
            return false;

        long now = System.currentTimeMillis();

        if (this.ratelimitResetTime <= now)
        {
            this.messagesSent = 0;
            this.ratelimitResetTime = now + 60000;//60 seconds
            this.printedRateLimitMessage = false;
        }

        //Allows 115 messages to be sent before limiting.
        // technically we could go to 120, but we aren't going to chance it
        if (this.messagesSent <= 115 || (skipQueue && this.messagesSent <= 119))
        {
            switch (api.getGatewayEncoding())
            {
                case ETF:
                    socket.sendBinary(writer.writeMessage(message));
                    break;
                case JSON:
                    socket.sendText(message.toString());
                    break;
                default:
                    throw new RuntimeException("No appropriate action for encoding " + api.getGatewayEncoding().getKey() + " found!");
            }
            this.messagesSent++;
            return true;
        }
        else
        {
            if (!printedRateLimitMessage)
            {
                LOG.warn("Hit the WebSocket RateLimit! If you see this message a lot then you might need to talk to DV8FromTheWorld.");
                printedRateLimitMessage = true;
            }
            return false;
        }
    }

    private void setupSendingThread()
    {
        ratelimitThread = new Thread(() ->
        {
            boolean needRatelimit;
            boolean attemptedToSend;
            boolean queueLocked = false;
            while (!Thread.currentThread().isInterrupted())
            {
                try
                {
                    //Make sure that we don't send any packets before sending auth info.
                    if (!sentAuthInfo)
                    {
                        Thread.sleep(500);
                        continue;
                    }
                    attemptedToSend = false;
                    needRatelimit = false;

                    audioQueueLock.acquire();
                    queueLocked = true;

                    ConnectionRequest audioRequest = getNextAudioConnectRequest();
                    DataObject chunkOrSyncRequest = chunkSyncQueue.peekFirst();

                    if (chunkOrSyncRequest != null)
                    {
                        audioQueueLock.release();
                        queueLocked = false;

                        needRatelimit = !send(chunkOrSyncRequest, false);
                        if (!needRatelimit)
                            chunkSyncQueue.removeFirst();

                        attemptedToSend = true;
                    }
                    else if (audioRequest != null)
                    {
                        VoiceChannel channel = audioRequest.getChannel();
                        Guild guild = api.getGuildById(audioRequest.getGuildIdLong());
                        if (guild == null)
                        {
                            // race condition on guild delete, avoid NPE on DISCONNECT requests
                            queuedAudioConnections.remove(audioRequest.getGuildIdLong());

                            audioQueueLock.release();
                            queueLocked = false;
                            continue;
                        }
                        ConnectionStage stage = audioRequest.getStage();
                        AudioManager audioManager = guild.getAudioManager();
                        DataObject packet;
                        switch (stage)
                        {
                            case RECONNECT:
                            case DISCONNECT:
                                packet = newVoiceClose(audioRequest.getGuildIdLong());
                                break;
                            default:
                            case CONNECT:
                                packet = newVoiceOpen(audioManager, channel);
                        }
                        needRatelimit = !send(packet, false);
                        if (!needRatelimit)
                        {
                            //If we didn't get RateLimited, Next request attempt will be 2 seconds from now
                            // we remove it in VoiceStateUpdateHandler once we hear that it has updated our status
                            // in 2 seconds we will attempt again in case we did not receive an update
                            audioRequest.setNextAttemptEpoch(System.currentTimeMillis() + 2000);
                            //If we are already in the correct state according to voice state
                            // we will not receive a VOICE_STATE_UPDATE that would remove it
                            // thus we update it here
                            final GuildVoiceState voiceState = guild.getSelfMember().getVoiceState();
                            updateAudioConnection0(guild.getIdLong(), voiceState.getChannel());
                        }
                        audioQueueLock.release();
                        queueLocked = false;
                        attemptedToSend = true;
                    }
                    else
                    {
                        audioQueueLock.release();
                        queueLocked = false;

                        DataObject message = ratelimitQueue.peekFirst();

                        if (message != null)
                        {
                            needRatelimit = !send(message, false);
                            if (!needRatelimit)
                                ratelimitQueue.removeFirst();
                            attemptedToSend = true;
                        }
                    }

                    if (needRatelimit || !attemptedToSend)
                        Thread.sleep(1000);
                }
                catch (InterruptedException ignored)
                {
                    LOG.debug("Main WS send thread interrupted. Most likely JDA is disconnecting the websocket.");
                    break;
                }
                finally
                {
                    // on any exception that might cause this semaphore to not release
                    if (queueLocked)
                        audioQueueLock.release();
                }
            }
        });
        ratelimitThread.setUncaughtExceptionHandler((thread, throwable) ->
        {
            handleCallbackError(socket, throwable);
            setupSendingThread();
        });
        ratelimitThread.setName(api.getIdentifierString() + " MainWS-Sending Thread");
        ratelimitThread.start();
    }

    private DataObject newVoiceClose(long guildId)
    {
        return new DataObject()
            .put("op", WebSocketCode.VOICE_STATE)
            .put("d", new DataObject()
                .put("guild_id", Long.toUnsignedString(guildId))
                .put("channel_id", null)
                .put("self_mute", false)
                .put("self_deaf", false));
    }

    private DataObject newVoiceOpen(AudioManager manager, VoiceChannel channel)
    {
        return new DataObject()
            .put("op", WebSocketCode.VOICE_STATE)
            .put("d", new DataObject()
                .put("guild_id", channel.getGuild().getId())
                .put("channel_id", channel.getId())
                .put("self_mute", manager.isSelfMuted())
                .put("self_deaf", manager.isSelfDeafened()));
    }

    public void close()
    {
        socket.sendClose(1000);
    }

    public void close(int code)
    {
        socket.sendClose(code);
    }

    public void close(int code, String reason)
    {
        socket.sendClose(code, reason);
    }

    public void shutdown()
    {
        shutdown = true;
        shouldReconnect = false;
        if (reconnectQueue != null) // remove if in queue
            reconnectQueue.reconnectQueue.remove(this);
        close(1000, "Shutting down");
    }

    /*
        ### Start Internal methods ###
     */

    protected void connect()
    {
        if (api.getStatus() != JDA.Status.ATTEMPTING_TO_RECONNECT)
            api.setStatus(JDA.Status.CONNECTING_TO_WEBSOCKET);
        if (shutdown)
            throw new RejectedExecutionException("JDA is shutdown!");
        initiating = true;

        try
        {
            if (gatewayUrl == null)
            {
                gatewayUrl = getGateway();
                if (gatewayUrl == null)
                {
                    throw new RuntimeException("Could not fetch WS-Gateway!");
                }
            }
            socket = api.getWebSocketFactory()
                    .createSocket(gatewayUrl)
                    .addHeader("Accept-Encoding", "gzip")
                    .addListener(this);
            socket.connect();
        }
        catch (IOException | WebSocketException e)
        {
            //Completely fail here. We couldn't make the connection.
            throw new IllegalStateException(e);
        }
    }

    protected String getGateway()
    {
        try
        {
            RestAction<String> gateway = new RestAction<String>(api, Route.Misc.GATEWAY.compile())
            {
                @Override
                protected void handleResponse(Response response, Request<String> request)
                {
                    try
                    {
                        if (response.isOk())
                            request.onSuccess(response.getObject().getString("url"));
                        else
                            request.onFailure(new Exception("Failed to get gateway url"));
                    }
                    catch (Exception e)
                    {
                        request.onFailure(e);
                    }
                }
            };

            return gateway.complete(false) + "?encoding=" + api.getGatewayEncoding().getKey() + "&compress=zlib-stream&v=" + DISCORD_GATEWAY_VERSION;
        }
        catch (Exception ex)
        {
            return null;
        }
    }

    @Override
    public void onConnected(WebSocket websocket, Map<String, List<String>> headers)
    {
        api.setStatus(JDA.Status.IDENTIFYING_SESSION);
        LOG.info("Connected to WebSocket");
        if (headers.containsKey("cf-ray"))
        {
            List<String> values = headers.get("cf-ray");
            if (!values.isEmpty())
            {
                String ray = values.get(0);
                cfRays.add(ray);
                LOG.debug("Received new CF-RAY: " + ray);
            }
        }
        connected = true;
        reconnectTimeoutS = 2;
        messagesSent = 0;
        ratelimitResetTime = System.currentTimeMillis() + 60000;
        if (sessionId == null)
            sendIdentify();
        else
            sendResume();
    }

    @Override
    public void onDisconnected(WebSocket websocket, WebSocketFrame serverCloseFrame, WebSocketFrame clientCloseFrame, boolean closedByServer)
    {
        sentAuthInfo = false;
        connected = false;
        api.setStatus(JDA.Status.DISCONNECTED);

        CloseCode closeCode = null;
        int rawCloseCode = 1000;
        //When we get 1000 from remote close we will try to resume
        // as apparently discord doesn't understand what "graceful disconnect" means
        boolean isInvalidate = false;

        if (keepAliveThread != null)
        {
            keepAliveThread.interrupt();
            keepAliveThread = null;
        }
        if (serverCloseFrame != null)
        {
            rawCloseCode = serverCloseFrame.getCloseCode();
            closeCode = CloseCode.from(rawCloseCode);
            if (closeCode == CloseCode.RATE_LIMITED)
                LOG.fatal("WebSocket connection closed due to ratelimit! Sent more than 120 websocket messages in under 60 seconds!");
            else if (closeCode != null)
                LOG.debug("WebSocket connection closed with code " + closeCode);
            else
                LOG.warn("WebSocket connection closed with unknown meaning for close-code " + rawCloseCode);
        }
        if (clientCloseFrame != null
            && clientCloseFrame.getCloseCode() == 1000
            && Objects.equals(clientCloseFrame.getCloseReason(), INVALIDATE_REASON))
        {
            //When we close with 1000 we properly dropped our session due to invalidation
            // in that case we can be sure that resume will not work and instead we invalidate and reconnect here
            isInvalidate = true;
        }

        // null is considered -reconnectable- as we do not know the close-code meaning
        boolean closeCodeIsReconnect = closeCode == null || closeCode.isReconnect();
        if (!shouldReconnect || !closeCodeIsReconnect) //we should not reconnect
        {
            if (ratelimitThread != null)
                ratelimitThread.interrupt();

            if (!closeCodeIsReconnect)
            {
                //it is possible that a token can be invalidated due to too many reconnect attempts
                //or that a bot reached a new shard minimum and cannot connect with the current settings
                //if that is the case we have to drop our connection and inform the user with a fatal error message
                LOG.fatal("WebSocket connection was closed and cannot be recovered due to identification issues");
                LOG.fatal(closeCode);
            }

            api.setStatus(JDA.Status.SHUTDOWN);
            api.getEventManager().handle(new ShutdownEvent(api, OffsetDateTime.now(), rawCloseCode));
        }
        else
        {
            //reset our zlib decompression tools
            zlibContext = new Inflater();
            readBuffer = null;
            if (isInvalidate)
                invalidate(); // 1000 means our session is dropped so we cannot resume
            api.getEventManager().handle(new DisconnectEvent(api, serverCloseFrame, clientCloseFrame, closedByServer, OffsetDateTime.now()));
            if (sessionId == null && reconnectQueue != null)
                queueReconnect();
            else
                reconnect();
        }
    }

    protected void queueReconnect()
    {
        if (!handleIdentifyRateLimit)
            LOG.warn("Got disconnected from WebSocket (Internet?!)... Appending session to reconnect queue");
        try
        {
            api.setStatus(JDA.Status.RECONNECT_QUEUED);
            reconnectQueue.appendSession(this);
        }
        catch (IllegalStateException ex)
        {
            LOG.fatal("Reconnect queue rejected session. Shutting down...");
            api.setStatus(JDA.Status.SHUTDOWN);
            api.getEventManager().handle(
                new ShutdownEvent(api, OffsetDateTime.now(), 1006));
        }
    }

    protected void reconnect()
    {
        reconnect(false, true);
    }

    //callFromQueue - whether this was in SessionReconnectQueue and got polled
    //shouldHandleIdentify - whether SessionReconnectQueue already handled an IDENTIFY rate limit for this session
    protected void reconnect(boolean callFromQueue, boolean shouldHandleIdentify)
    {
        if (shutdown)
        {
            api.setStatus(JDA.Status.SHUTDOWN);
            api.getEventManager().handle(new ShutdownEvent(api, OffsetDateTime.now(), 1000));
            return;
        }
        if (!handleIdentifyRateLimit)
        {
            if (callFromQueue)
                LOG.warn("Queue is attempting to reconnect a shard..." + (shardInfo != null ? " Shard: " + shardInfo.getShardString() : ""));
            else
                LOG.warn("Got disconnected from WebSocket (Internet?!)...");
            LOG.warn("Attempting to reconnect in " + reconnectTimeoutS + "s");
        }
        while (shouldReconnect)
        {
            try
            {
                api.setStatus(JDA.Status.WAITING_TO_RECONNECT);
                if (handleIdentifyRateLimit && shouldHandleIdentify)
                {
                    LOG.fatal("Encountered IDENTIFY (OP " + WebSocketCode.IDENTIFY + ") Rate Limit! " +
                        "Waiting " + IDENTIFY_DELAY + " seconds before trying again!");
                    Thread.sleep(IDENTIFY_DELAY * 1000);
                }
                else
                {
                    Thread.sleep(reconnectTimeoutS * 1000);
                }
                handleIdentifyRateLimit = false;
                api.setStatus(JDA.Status.ATTEMPTING_TO_RECONNECT);
            }
            catch(InterruptedException ignored) {}
            LOG.warn("Attempting to reconnect!");
            try
            {
                connect();
                break;
            }
            catch (RejectedExecutionException ex)
            {
                // JDA has already been shutdown so we can stop here
                api.setStatus(JDA.Status.SHUTDOWN);
                api.getEventManager().handle(new ShutdownEvent(api, OffsetDateTime.now(), 1000));
                return;
            }
            catch (RuntimeException ex)
            {
                reconnectTimeoutS = Math.min(reconnectTimeoutS << 1, api.getMaxReconnectDelay());
                LOG.warn("Reconnect failed! Next attempt in " + reconnectTimeoutS + "s");
            }
        }
    }

    @Override
    public void onTextMessage(WebSocket websocket, String message)
    {
        switch (api.getGatewayEncoding())
        {
            case ETF:
                WebSocketClient.LOG.fatal("Got a text message although using etf , message: " + message);
                break;
            case JSON:
                try
                {
                    onMessage(DataObject.fromJson(message));
                }
                catch (IOException e)
                {
                    WebSocketClient.LOG.fatal("An error occured while parsing a websocket message, json: " + message);
                    WebSocketClient.LOG.fatal(e);
                }
                break;
            default:
                throw new RuntimeException("no appropiate action for encoding " + api.getGatewayEncoding().getKey() + " found");
        }
    }

    private void onMessage(DataObject content)
    {
        int opCode = content.getInt("op");

        if (!content.isNull("s"))
        {
            api.setResponseTotal(content.getInt("s"));
        }

        switch (opCode)
        {
            case WebSocketCode.DISPATCH:
                handleEvent(content);
                break;
            case WebSocketCode.HEARTBEAT:
                LOG.debug("Got Keep-Alive request (OP 1). Sending response...");
                sendKeepAlive();
                break;
            case WebSocketCode.RECONNECT:
                LOG.debug("Got Reconnect request (OP 7). Closing connection now...");
                close(4000, "OP 7: RECONNECT");
                break;
            case WebSocketCode.INVALIDATE_SESSION:
                LOG.debug("Got Invalidate request (OP 9). Invalidating...");
                sentAuthInfo = false;
                final boolean isResume = content.getBoolean("d");
                // When d: true we can wait a bit and then try to resume again
                //sending 4000 to not drop session
                int closeCode = isResume ? 4000 : 1000;
                if (isResume)
                    LOG.debug("Session can be recovered... Closing and sending new RESUME request");
                else
                    invalidate();

                close(closeCode, INVALIDATE_REASON);
                break;
            case WebSocketCode.HELLO:
                LOG.debug("Got HELLO packet (OP 10). Initializing keep-alive.");
                final DataObject data = content.getObject("d");
                setupKeepAlive(data.getInt("heartbeat_interval"));
                if (!data.isNull("_trace"))
                    updateTraces(data.getArray("_trace"), "HELLO", WebSocketCode.HELLO);
                break;
            case WebSocketCode.HEARTBEAT_ACK:
                LOG.trace("Got Heartbeat Ack (OP 11).");
                api.setPing(System.currentTimeMillis() - heartbeatStartTime);
                break;
            default:
                LOG.debug("Got unknown op-code: " + opCode + " with content: " + content.toString());
        }
    }

    protected void setupKeepAlive(long timeout)
    {
        keepAliveThread = new Thread(() ->
        {
            while (connected)
            {
                try
                {
                    sendKeepAlive();

                    //Sleep for heartbeat interval
                    Thread.sleep(timeout);
                }
                catch (InterruptedException ex)
                {
                    //connection got cut... terminating keepAliveThread
                    break;
                }
            }
        });
        keepAliveThread.setUncaughtExceptionHandler((thread, throwable) ->
        {
            handleCallbackError(socket, throwable);
            setupKeepAlive(timeout);
        });
        keepAliveThread.setName(api.getIdentifierString() + " MainWS-KeepAlive Thread");
        keepAliveThread.setPriority(Thread.MAX_PRIORITY);
        keepAliveThread.setDaemon(true);
        keepAliveThread.start();
    }

    protected void sendKeepAlive()
    {
        DataObject keepAlivePacket = new DataObject()
                .put("op", WebSocketCode.HEARTBEAT)
                .put("d", api.getResponseTotal());

        if (!send(keepAlivePacket, true))
            ratelimitQueue.addLast(keepAlivePacket);
        heartbeatStartTime = System.currentTimeMillis();
    }

    protected void sendIdentify()
    {
        LOG.debug("Sending Identify-packet...");
        PresenceImpl presenceObj = (PresenceImpl) api.getPresence();
        DataObject connectionProperties = new DataObject()
            .put("$os", System.getProperty("os.name"))
            .put("$browser", "JDA")
            .put("$device", "JDA")
            .put("$referring_domain", "")
            .put("$referrer", "");
        DataObject payload = new DataObject()
            .put("presence", presenceObj.getFullPresence())
            .put("token", getToken())
            .put("properties", connectionProperties)
            .put("v", DISCORD_GATEWAY_VERSION)
            .put("large_threshold", 250)
            //Used to make the READY event be given
            // as compressed binary data when over a certain size. TY @ShadowLordAlpha
            .put("compress", true);
        DataObject identify = new DataObject()
                .put("op", WebSocketCode.IDENTIFY)
                .put("d", payload);
        if (shardInfo != null)
        {
            payload
                .put("shard", new DataArray()
                    .put(shardInfo.getShardId())
                    .put(shardInfo.getShardTotal()));
        }
        send(identify, true);
        handleIdentifyRateLimit = true;
        sentAuthInfo = true;
        api.setStatus(JDA.Status.AWAITING_LOGIN_CONFIRMATION);
    }

    protected void sendResume()
    {
        LOG.debug("Sending Resume-packet...");
        DataObject resume = new DataObject()
            .put("op", WebSocketCode.RESUME)
            .put("d", new DataObject()
                .put("session_id", sessionId)
                .put("token", getToken())
                .put("seq", api.getResponseTotal()));


        send(resume, true);
        //sentAuthInfo = true; set on RESUMED response as this could fail
        api.setStatus(JDA.Status.AWAITING_LOGIN_CONFIRMATION);
    }

    protected void invalidate()
    {
        sessionId = null;
        chunkingAndSyncing = false;
        sentAuthInfo = false;

        api.getTextChannelMap().clear();
        api.getVoiceChannelMap().clear();
        api.getCategoryMap().clear();
        api.getGuildMap().clear();
        api.getUserMap().clear();
        api.getPrivateChannelMap().clear();
        api.getFakeUserMap().clear();
        api.getFakePrivateChannelMap().clear();
        api.getEntityBuilder().clearCache();
        api.getEventCache().clear();
        api.getGuildLock().clear();
        this.<ReadyHandler>getHandler("READY").clearCache();
        this.<GuildMembersChunkHandler>getHandler("GUILD_MEMBERS_CHUNK").clearCache();

        if (api.getAccountType() == AccountType.CLIENT)
        {
            JDAClientImpl client = (JDAClientImpl) api.asClient();

            client.getRelationshipMap().clear();
            client.getGroupMap().clear();
            client.getCallUserMap().clear();
        }
    }

    protected void updateAudioManagerReferences()
    {
        final TLongObjectMap<AudioManager> managerMap = api.getAudioManagerMap();
        if (managerMap.size() > 0)
            LOG.trace("Updating AudioManager references");

        synchronized (managerMap)
        {
            for (TLongObjectIterator<AudioManager> it = managerMap.iterator(); it.hasNext(); )
            {
                it.advance();
                final long guildId = it.key();
                final AudioManagerImpl mng = (AudioManagerImpl) it.value();
                ConnectionListener listener = mng.getConnectionListener();

                GuildImpl guild = (GuildImpl) api.getGuildById(guildId);
                if (guild == null)
                {
                    //We no longer have access to the guild that this audio manager was for. Set the value to null.
                    queuedAudioConnections.remove(guildId);
                    if (listener != null)
                        listener.onStatusChange(ConnectionStatus.DISCONNECTED_REMOVED_FROM_GUILD);
                    it.remove();
                }
                else
                {
                    final AudioManagerImpl newMng = new AudioManagerImpl(guild);
                    newMng.setSelfMuted(mng.isSelfMuted());
                    newMng.setSelfDeafened(mng.isSelfDeafened());
                    newMng.setQueueTimeout(mng.getConnectTimeout());
                    newMng.setSendingHandler(mng.getSendingHandler());
                    newMng.setReceivingHandler(mng.getReceiveHandler());
                    newMng.setConnectionListener(listener);
                    newMng.setAutoReconnect(mng.isAutoReconnect());

                    if (mng.isConnected() || mng.isAttemptingToConnect())
                    {
                        final long channelId = mng.isConnected()
                            ? mng.getConnectedChannel().getIdLong()
                            : mng.getQueuedAudioConnection().getIdLong();

                        final VoiceChannel channel = api.getVoiceChannelById(channelId);
                        if (channel != null)
                        {
                            if (mng.isConnected())
                                mng.closeAudioConnection(ConnectionStatus.ERROR_CANNOT_RESUME);
                            //closing old connection in order to reconnect later
                            newMng.setQueuedAudioConnection(channel);
                        }
                        else
                        {
                            //The voice channel is not cached. It was probably deleted.
                            queuedAudioConnections.remove(guildId);
                            if (listener != null)
                                listener.onStatusChange(ConnectionStatus.DISCONNECTED_CHANNEL_DELETED);
                        }
                    }
                    it.setValue(newMng);
                }
            }
        }
    }

    protected String getToken()
    {
        if (api.getAccountType() == AccountType.BOT)
            return api.getToken().substring("Bot ".length());
        return api.getToken();
    }

    protected void handleEvent(DataObject raw)
    {
        String type = raw.getString("t");
        long responseTotal = api.getResponseTotal();

        if (type.equals("GUILD_MEMBER_ADD"))
            ((GuildMembersChunkHandler) getHandler("GUILD_MEMBERS_CHUNK")).modifyExpectedGuildMember(raw.getObject("d").getLong("guild_id"), 1);
        if (type.equals("GUILD_MEMBER_REMOVE"))
            ((GuildMembersChunkHandler) getHandler("GUILD_MEMBERS_CHUNK")).modifyExpectedGuildMember(raw.getObject("d").getLong("guild_id"), -1);

        //If initiating, only allows READY, RESUMED, GUILD_MEMBERS_CHUNK, GUILD_SYNC, and GUILD_CREATE through.
        // If we are currently chunking, we don't allow GUILD_CREATE through anymore.
        if (initiating &&  !(type.equals("READY")
                || type.equals("GUILD_MEMBERS_CHUNK")
                || type.equals("RESUMED")
                || type.equals("GUILD_SYNC")
                || (!chunkingAndSyncing && type.equals("GUILD_CREATE"))))
        {
            //If we are currently GuildStreaming, and we get a GUILD_DELETE informing us that a Guild is unavailable
            // convert it to a GUILD_CREATE for handling.
            DataObject content = raw.getObject("d");
            if (!chunkingAndSyncing && type.equals("GUILD_DELETE") && content.containsKey("unavailable") && content.getBoolean("unavailable"))
            {
                type = "GUILD_CREATE";
                raw.put("t", "GUILD_CREATE")
                   .put("jda-field","This event was originally a GUILD_DELETE but was converted to GUILD_CREATE for WS init Guild streaming");
            }
            else
            {
                LOG.debug("Caching " + type + " event during init!");
                cachedEvents.add(raw);
                return;
            }
        }

<<<<<<< HEAD
//        // Needs special handling due to content of "d" being an array
//        if(type.equals("PRESENCE_REPLACE"))
//        {
//            DataArray presences = raw.getDataArray("d");
//            LOG.trace(String.format("%s -> %s", type, presences.toString()));
//            PresenceUpdateHandler handler = new PresenceUpdateHandler(api, responseTotal);
//            for (int i = 0; i < presences.length(); i++)
//            {
//                DataObject presence = presences.getDataObject(i);
//                handler.handle(presence);
//            }
//            return;
//        }
=======
        // Needs special handling due to content of "d" being an array
        if (type.equals("PRESENCES_REPLACE"))
        {
            JSONArray presences = raw.getJSONArray("d");
            LOG.trace(String.format("%s -> %s", type, presences.toString()));
            PresenceUpdateHandler handler = getHandler("PRESENCE_UPDATE");
            for (int i = 0; i < presences.length(); i++)
            {
                JSONObject presence = presences.getJSONObject(i);
                final JSONObject obj = new JSONObject();
                obj.put("jda-field", "This was constructed from a PRESENCES_REPLACE payload")
                   .put("d", presence)
                   .put("t", "PRESENCE_UPDATE");
                handler.handle(responseTotal, obj);
            }
            return;
        }
>>>>>>> d5c8679a

        DataObject content = raw.getObject("d");
        LOG.trace(String.format("%s -> %s", type, content.toString()));

        try
        {
            switch (type)
            {
                //INIT types
                case "READY":
                    api.setStatus(JDA.Status.LOADING_SUBSYSTEMS);
                    processingReady = true;
                    handleIdentifyRateLimit = false;
                    sessionId = content.getString("session_id");
                    if (!content.isNull("_trace"))
                        updateTraces(content.getArray("_trace"), "READY", WebSocketCode.DISPATCH);
                    handlers.get("READY").handle(responseTotal, raw);
                    break;
                case "RESUMED":
                    sentAuthInfo = true;
                    if (!processingReady)
                    {
                        api.setStatus(JDA.Status.LOADING_SUBSYSTEMS);
                        initiating = false;
                        ready();
                    }
                    if (!content.isNull("_trace"))
                        updateTraces(content.getArray("_trace"), "RESUMED", WebSocketCode.DISPATCH);
                    break;
                default:
                    SocketHandler handler = handlers.get(type);
                    if (handler != null)
                        handler.handle(responseTotal, raw);
                    else
                        LOG.debug("Unrecognized event:\n" + raw);
            }
        }
        catch (DataReadException ex)
        {
            LOG.warn("Got an unexpected Json-parse error. Please redirect following message to the devs:\n\t"
                    + ex.getMessage() + "\n\t" + type + " -> " + content);
            LOG.warn(ex);
        }
        catch (Exception ex)
        {
            LOG.fatal("Got an unexpected error. Please redirect following message to the devs:\n\t"
                    + type + " -> " + content);
            LOG.fatal(ex);
        }
    }

    protected boolean onBufferMessage(byte[] binary) throws IOException
    {
        if (binary.length >= 4 && getInt(binary, binary.length - 4) == ZLIB_SUFFIX)
        {
            extendBuffer(binary);
            return true;
        }

        if (readBuffer != null)
            extendBuffer(binary);
        else
            allocateBuffer(binary);

        return false;
    }

    @Override
    public void onBinaryMessage(WebSocket websocket, byte[] binary) throws IOException, DataFormatException
    {
<<<<<<< HEAD
        switch (api.getGatewayEncoding())
        {
            case ETF:
                onMessage(reader.readMessage(new ByteArrayDataInput(binary, binary.length)));
                break;
            case JSON:
                try (final InputStream in = new InflaterInputStream(new ByteArrayInputStream(binary)))
                {
                    final DataObject object = DataObject.fromJson(in);
                    onMessage(object);
                }
                catch (IOException e)
                {
                    WebSocketClient.LOG.fatal("An error occurred while parsing a compressed websocket message!");
                    WebSocketClient.LOG.fatal(e);
                }
                break;
            default:
                throw new RuntimeException("No appropriate action for encoding " + api.getGatewayEncoding().getKey() + " found!");
        }
=======
        if (!onBufferMessage(binary))
            return;
        //Thanks to ShadowLordAlpha and Shredder121 for code and debugging.
        //Get the compressed message and inflate it
        final int size = readBuffer != null ? readBuffer.size() : binary.length;
        ByteArrayOutputStream out = new ByteArrayOutputStream(size * 2);
        try (InflaterOutputStream decompressor = new InflaterOutputStream(out, zlibContext))
        {
            if (readBuffer != null)
                readBuffer.writeTo(decompressor);
            else
                decompressor.write(binary);
            // send the inflated message to the TextMessage method
            onTextMessage(websocket, out.toString("UTF-8"));
        }
        catch (IOException e)
        {
            throw (DataFormatException) new DataFormatException("Malformed").initCause(e);
        }
        finally
        {
            readBuffer = null;
        }
    }

    private static int getInt(byte[] sink, int offset)
    {
        return sink[offset + 3] & 0xFF
            | (sink[offset + 2] & 0xFF) << 8
            | (sink[offset + 1] & 0xFF) << 16
            | (sink[offset    ] & 0xFF) << 24;
>>>>>>> d5c8679a
    }

    @Override
    public void onUnexpectedError(WebSocket websocket, WebSocketException cause) throws Exception
    {
        handleCallbackError(websocket, cause);
    }

    @Override
    public void handleCallbackError(WebSocket websocket, Throwable cause)
    {
        LOG.fatal(cause);
        api.getEventManager().handle(new ExceptionEvent(api, cause, true));
    }

    @Override
    public void onThreadCreated(WebSocket websocket, ThreadType threadType, Thread thread) throws Exception
    {
        String identifier = api.getIdentifierString();
        switch (threadType)
        {
            case CONNECT_THREAD:
                thread.setName(identifier + " MainWS-ConnectThread");
                break;
            case FINISH_THREAD:
                thread.setName(identifier + " MainWS-FinishThread");
                break;
            case READING_THREAD:
                thread.setName(identifier + " MainWS-ReadThread");
                break;
            case WRITING_THREAD:
                thread.setName(identifier + " MainWS-WriteThread");
                break;
            default:
                thread.setName(identifier + " MainWS-" + threadType);
        }
    }

    public void setChunkingAndSyncing(boolean active)
    {
        chunkingAndSyncing = active;
    }

    public void queueAudioReconnect(VoiceChannel channel)
    {
        try
        {
            audioQueueLock.acquire();
            final long guildId = channel.getGuild().getIdLong();
            ConnectionRequest request = queuedAudioConnections.get(guildId);

            if (request == null)
            {
                // If no request, then just reconnect
                request = new ConnectionRequest(channel, ConnectionStage.RECONNECT);
                queuedAudioConnections.put(guildId, request);
            }
            else
            {
                // If there is a request we change it to reconnect, no matter what it is
                request.setStage(ConnectionStage.RECONNECT);
            }
            // in all cases, update to this channel
            request.setChannel(channel);
        }
        catch (InterruptedException e)
        {
            LOG.fatal(e);
        }
        finally
        {
            audioQueueLock.release();
        }
    }

    public void queueAudioConnect(VoiceChannel channel)
    {
        try
        {
            audioQueueLock.acquire();
            final long guildId = channel.getGuild().getIdLong();
            ConnectionRequest request = queuedAudioConnections.get(guildId);

            if (request == null)
            {
                // starting a whole new connection
                request = new ConnectionRequest(channel, ConnectionStage.CONNECT);
                queuedAudioConnections.put(guildId, request);
            }
            else if (request.getStage() == ConnectionStage.DISCONNECT)
            {
                // if planned to disconnect, we want to reconnect
                request.setStage(ConnectionStage.RECONNECT);
            }

            // in all cases, update to this channel
            request.setChannel(channel);
        }
        catch (InterruptedException e)
        {
            LOG.fatal(e);
        }
        finally
        {
            audioQueueLock.release();
        }
    }

    public void queueAudioDisconnect(Guild guild)
    {
        try
        {
            audioQueueLock.acquire();
            final long guildId = guild.getIdLong();
            ConnectionRequest request = queuedAudioConnections.get(guildId);

            if (request == null)
            {
                // If we do not have a request
                queuedAudioConnections.put(guildId, new ConnectionRequest(guild));
            }
            else
            {
                // If we have a request, change to DISCONNECT
                request.setStage(ConnectionStage.DISCONNECT);
            }
            // channel is not relevant here
        }
        catch (InterruptedException e)
        {
            LOG.fatal(e);
        }
        finally
        {
            audioQueueLock.release();
        }
    }

    public ConnectionRequest removeAudioConnection(long guildId)
    {
        //This will only be used by GuildDeleteHandler to ensure that
        // no further voice state updates are sent for this Guild
        //TODO: users may still queue new requests via the old AudioManager, how could we prevent this?
        try
        {
            audioQueueLock.acquire();
            return queuedAudioConnections.remove(guildId);
        }
        catch (InterruptedException e)
        {
            LOG.fatal(e);
        }
        finally
        {
            audioQueueLock.release();
        }
        return null;
    }

    public ConnectionRequest updateAudioConnection(long guildId, VoiceChannel connectedChannel)
    {
        try
        {
            audioQueueLock.acquire();
            return updateAudioConnection0(guildId, connectedChannel);
        }
        catch (InterruptedException e)
        {
            LOG.fatal(e);
        }
        finally
        {
            audioQueueLock.release();
        }
        return null;
    }


    public ConnectionRequest updateAudioConnection0(long guildId, VoiceChannel connectedChannel)
    {
        //Called by VoiceStateUpdateHandler when we receive a response from discord
        // about our request to CONNECT or DISCONNECT.
        // "stage" should never be RECONNECT here thus we don't check for that case
        ConnectionRequest request = queuedAudioConnections.get(guildId);

        if (request == null)
            return null;
        ConnectionStage requestStage = request.getStage();
        if (connectedChannel == null)
        {
            //If we got an update that DISCONNECT happened
            // -> If it was on RECONNECT we now switch to CONNECT
            // -> If it was on DISCONNECT we can now remove it
            // -> Otherwise we ignore it
            switch (requestStage)
            {
                case DISCONNECT:
                    return queuedAudioConnections.remove(guildId);
                case RECONNECT:
                    request.setStage(ConnectionStage.CONNECT);
                    request.setNextAttemptEpoch(System.currentTimeMillis());
                default:
                    return null;
            }
        }
        else if (requestStage == ConnectionStage.CONNECT)
        {
            //If the removeRequest was related to a channel that isn't the currently queued
            // request, then don't remove it.
            if (request.getChannel().getIdLong() == connectedChannel.getIdLong())
                return queuedAudioConnections.remove(guildId);
        }
        //If the channel is not the one we are looking for!
        return null;
    }

//    public TLongObjectMap<ConnectionRequest> getQueuedAudioConnectionMap()
//    {
//        return queuedAudioConnections;
//    }

    protected ConnectionRequest getNextAudioConnectRequest()
    {
        //Don't try to setup audio connections before JDA has finished loading.
        if (!isReady())
            return null;

        long now = System.currentTimeMillis();
        TLongObjectIterator<ConnectionRequest> it =  queuedAudioConnections.iterator();
        while (it.hasNext())
        {
            it.advance();
            ConnectionRequest audioRequest = it.value();
            if (audioRequest.getNextAttemptEpoch() < now)
            {
                Guild guild = api.getGuildById(audioRequest.getGuildIdLong());
                if (guild == null)
                {
                    it.remove();
                    //if (listener != null)
                    //    listener.onStatusChange(ConnectionStatus.DISCONNECTED_REMOVED_FROM_GUILD);
                    //already handled by event handling
                    continue;
                }

                ConnectionListener listener = guild.getAudioManager().getConnectionListener();
                if (audioRequest.getStage() != ConnectionStage.DISCONNECT)
                {
                    VoiceChannel channel = guild.getVoiceChannelById(audioRequest.getChannel().getIdLong());
                    if (channel == null)
                    {
                        it.remove();
                        if (listener != null)
                            listener.onStatusChange(ConnectionStatus.DISCONNECTED_CHANNEL_DELETED);
                        continue;
                    }

                    if (!guild.getSelfMember().hasPermission(channel, Permission.VOICE_CONNECT))
                    {
                        it.remove();
                        if (listener != null)
                            listener.onStatusChange(ConnectionStatus.DISCONNECTED_LOST_PERMISSION);
                        continue;
                    }
                }

                return audioRequest;
            }
        }

        return null;
    }

    public Map<String, SocketHandler> getHandlers()
    {
        return handlers;
    }

    public <T> T getHandler(String type)
    {
        return (T) handlers.get(type);
    }

    private void setupHandlers()
    {
        final SocketHandler.NOPHandler nopHandler = new SocketHandler.NOPHandler(api);
        handlers.put("CHANNEL_CREATE",              new ChannelCreateHandler(api));
        handlers.put("CHANNEL_DELETE",              new ChannelDeleteHandler(api));
        handlers.put("CHANNEL_UPDATE",              new ChannelUpdateHandler(api));
        handlers.put("GUILD_BAN_ADD",               new GuildBanHandler(api, true));
        handlers.put("GUILD_BAN_REMOVE",            new GuildBanHandler(api, false));
        handlers.put("GUILD_CREATE",                new GuildCreateHandler(api));
        handlers.put("GUILD_DELETE",                new GuildDeleteHandler(api));
        handlers.put("GUILD_EMOJIS_UPDATE",         new GuildEmojisUpdateHandler(api));
        handlers.put("GUILD_MEMBER_ADD",            new GuildMemberAddHandler(api));
        handlers.put("GUILD_MEMBER_REMOVE",         new GuildMemberRemoveHandler(api));
        handlers.put("GUILD_MEMBER_UPDATE",         new GuildMemberUpdateHandler(api));
        handlers.put("GUILD_MEMBERS_CHUNK",         new GuildMembersChunkHandler(api));
        handlers.put("GUILD_ROLE_CREATE",           new GuildRoleCreateHandler(api));
        handlers.put("GUILD_ROLE_DELETE",           new GuildRoleDeleteHandler(api));
        handlers.put("GUILD_ROLE_UPDATE",           new GuildRoleUpdateHandler(api));
        handlers.put("GUILD_SYNC",                  new GuildSyncHandler(api));
        handlers.put("GUILD_UPDATE",                new GuildUpdateHandler(api));
        handlers.put("MESSAGE_CREATE",              new MessageCreateHandler(api));
        handlers.put("MESSAGE_DELETE",              new MessageDeleteHandler(api));
        handlers.put("MESSAGE_DELETE_BULK",         new MessageBulkDeleteHandler(api));
        handlers.put("MESSAGE_REACTION_ADD",        new MessageReactionHandler(api, true));
        handlers.put("MESSAGE_REACTION_REMOVE",     new MessageReactionHandler(api, false));
        handlers.put("MESSAGE_REACTION_REMOVE_ALL", new MessageReactionBulkRemoveHandler(api));
        handlers.put("MESSAGE_UPDATE",              new MessageUpdateHandler(api));
        handlers.put("PRESENCE_UPDATE",             new PresenceUpdateHandler(api));
        handlers.put("READY",                       new ReadyHandler(api));
        handlers.put("TYPING_START",                new TypingStartHandler(api));
        handlers.put("USER_UPDATE",                 new UserUpdateHandler(api));
        handlers.put("VOICE_SERVER_UPDATE",         new VoiceServerUpdateHandler(api));
        handlers.put("VOICE_STATE_UPDATE",          new VoiceStateUpdateHandler(api));

        // Unused events
        handlers.put("CHANNEL_PINS_ACK",          nopHandler);
        handlers.put("CHANNEL_PINS_UPDATE",       nopHandler);
        handlers.put("GUILD_INTEGRATIONS_UPDATE", nopHandler);
        handlers.put("PRESENCES_REPLACE",         nopHandler);
        handlers.put("WEBHOOKS_UPDATE",           nopHandler);

        if (api.getAccountType() == AccountType.CLIENT)
        {
            handlers.put("CALL_CREATE",              new CallCreateHandler(api));
            handlers.put("CALL_DELETE",              new CallDeleteHandler(api));
            handlers.put("CALL_UPDATE",              new CallUpdateHandler(api));
            handlers.put("CHANNEL_RECIPIENT_ADD",    new ChannelRecipientAddHandler(api));
            handlers.put("CHANNEL_RECIPIENT_REMOVE", new ChannelRecipientRemoveHandler(api));
            handlers.put("RELATIONSHIP_ADD",         new RelationshipAddHandler(api));
            handlers.put("RELATIONSHIP_REMOVE",      new RelationshipRemoveHandler(api));

            // Unused client events
            handlers.put("MESSAGE_ACK", nopHandler);
        }
    }

}<|MERGE_RESOLUTION|>--- conflicted
+++ resolved
@@ -47,20 +47,18 @@
 import net.dv8tion.jda.core.utils.data.DataArray;
 import net.dv8tion.jda.core.utils.data.DataObject;
 import net.dv8tion.jda.core.utils.data.DataReadException;
-import java.io.ByteArrayInputStream;
-import java.io.IOException;
-<<<<<<< HEAD
-import java.io.InputStream;
-import java.io.UnsupportedEncodingException;
-=======
->>>>>>> d5c8679a
+
+import java.io.*;
+import java.nio.file.Files;
+import java.nio.file.Paths;
+import java.nio.file.StandardOpenOption;
 import java.time.OffsetDateTime;
 import java.util.*;
 import java.util.concurrent.RejectedExecutionException;
 import java.util.concurrent.Semaphore;
 import java.util.zip.DataFormatException;
-import java.util.zip.InflaterInputStream;
 import java.util.zip.Inflater;
+import java.util.zip.InflaterOutputStream;
 
 public class WebSocketClient extends WebSocketAdapter implements WebSocketListener
 {
@@ -834,10 +832,7 @@
             .put("token", getToken())
             .put("properties", connectionProperties)
             .put("v", DISCORD_GATEWAY_VERSION)
-            .put("large_threshold", 250)
-            //Used to make the READY event be given
-            // as compressed binary data when over a certain size. TY @ShadowLordAlpha
-            .put("compress", true);
+            .put("large_threshold", 250);
         DataObject identify = new DataObject()
                 .put("op", WebSocketCode.IDENTIFY)
                 .put("d", payload);
@@ -1004,32 +999,16 @@
                 return;
             }
         }
-
-<<<<<<< HEAD
-//        // Needs special handling due to content of "d" being an array
-//        if(type.equals("PRESENCE_REPLACE"))
-//        {
-//            DataArray presences = raw.getDataArray("d");
-//            LOG.trace(String.format("%s -> %s", type, presences.toString()));
-//            PresenceUpdateHandler handler = new PresenceUpdateHandler(api, responseTotal);
-//            for (int i = 0; i < presences.length(); i++)
-//            {
-//                DataObject presence = presences.getDataObject(i);
-//                handler.handle(presence);
-//            }
-//            return;
-//        }
-=======
         // Needs special handling due to content of "d" being an array
         if (type.equals("PRESENCES_REPLACE"))
         {
-            JSONArray presences = raw.getJSONArray("d");
+            DataArray presences = raw.getArray("d");
             LOG.trace(String.format("%s -> %s", type, presences.toString()));
             PresenceUpdateHandler handler = getHandler("PRESENCE_UPDATE");
             for (int i = 0; i < presences.length(); i++)
             {
-                JSONObject presence = presences.getJSONObject(i);
-                final JSONObject obj = new JSONObject();
+                DataObject presence = presences.getObject(i);
+                final DataObject obj = new DataObject();
                 obj.put("jda-field", "This was constructed from a PRESENCES_REPLACE payload")
                    .put("d", presence)
                    .put("t", "PRESENCE_UPDATE");
@@ -1037,7 +1016,6 @@
             }
             return;
         }
->>>>>>> d5c8679a
 
         DataObject content = raw.getObject("d");
         LOG.trace(String.format("%s -> %s", type, content.toString()));
@@ -1108,28 +1086,6 @@
     @Override
     public void onBinaryMessage(WebSocket websocket, byte[] binary) throws IOException, DataFormatException
     {
-<<<<<<< HEAD
-        switch (api.getGatewayEncoding())
-        {
-            case ETF:
-                onMessage(reader.readMessage(new ByteArrayDataInput(binary, binary.length)));
-                break;
-            case JSON:
-                try (final InputStream in = new InflaterInputStream(new ByteArrayInputStream(binary)))
-                {
-                    final DataObject object = DataObject.fromJson(in);
-                    onMessage(object);
-                }
-                catch (IOException e)
-                {
-                    WebSocketClient.LOG.fatal("An error occurred while parsing a compressed websocket message!");
-                    WebSocketClient.LOG.fatal(e);
-                }
-                break;
-            default:
-                throw new RuntimeException("No appropriate action for encoding " + api.getGatewayEncoding().getKey() + " found!");
-        }
-=======
         if (!onBufferMessage(binary))
             return;
         //Thanks to ShadowLordAlpha and Shredder121 for code and debugging.
@@ -1142,8 +1098,21 @@
                 readBuffer.writeTo(decompressor);
             else
                 decompressor.write(binary);
+
+            byte[] data = out.toByteArray();
+
             // send the inflated message to the TextMessage method
-            onTextMessage(websocket, out.toString("UTF-8"));
+            switch (api.getGatewayEncoding())
+            {
+                case ETF:
+                    onMessage(reader.readMessage(new ByteArrayDataInput(data)));
+                    break;
+                case JSON:
+                    onMessage(DataObject.fromJson(data));
+                    break;
+                default:
+                    throw new RuntimeException("No appropriate action for encoding " + api.getGatewayEncoding().getKey() + " found!");
+            }
         }
         catch (IOException e)
         {
@@ -1161,7 +1130,6 @@
             | (sink[offset + 2] & 0xFF) << 8
             | (sink[offset + 1] & 0xFF) << 16
             | (sink[offset    ] & 0xFF) << 24;
->>>>>>> d5c8679a
     }
 
     @Override
