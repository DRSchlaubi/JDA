/**
 *    Copyright 2015-2016 Austin Keener & Michael Ritter
 *
 * Licensed under the Apache License, Version 2.0 (the "License");
 * you may not use this file except in compliance with the License.
 * You may obtain a copy of the License at
 *
 *     http://www.apache.org/licenses/LICENSE-2.0
 *
 * Unless required by applicable law or agreed to in writing, software
 * distributed under the License is distributed on an "AS IS" BASIS,
 * WITHOUT WARRANTIES OR CONDITIONS OF ANY KIND, either express or implied.
 * See the License for the specific language governing permissions and
 * limitations under the License.
 */
package net.dv8tion.jda.requests;

import com.neovisionaries.ws.client.*;
import net.dv8tion.jda.entities.impl.JDAImpl;
import net.dv8tion.jda.handle.*;
import org.apache.http.HttpHost;
import org.json.JSONException;
import org.json.JSONObject;

import java.io.IOException;
import java.io.UnsupportedEncodingException;
import java.util.List;
import java.util.Map;
import java.util.zip.DataFormatException;
import java.util.zip.Inflater;


public class WebSocketClient extends WebSocketAdapter
{
    private Thread keepAliveThread;
    private WebSocket socket;
    private boolean connected;
    private long keepAliveInterval;
    private final JDAImpl api;
    private final HttpHost proxy;
    private String sessionId;
    private String reconnectUrl = null;

    public WebSocketClient(String url, JDAImpl api)
    {
        this.api = api;
<<<<<<< HEAD
        WebSocketFactory factory = new WebSocketFactory();
        HttpHost proxy = api.getGlobalProxy();
        if (proxy != null)
        {
            ProxySettings settings = factory.getProxySettings();
            settings.setHost(proxy.getHostName());
            settings.setPort(proxy.getPort());
        }
        try
        {
            socket = factory.createSocket(url)
                    .addHeader("Accept-Encoding", "gzip")
                    .addListener(this)
                    .connect();
        }
        catch (IOException | WebSocketException e)
        {
            //Completely fail here. We couldn't make the connection.
            throw new RuntimeException(e);
        }
=======
        this.proxy = proxy;
        connect(url);
>>>>>>> b3379991
    }

    public void send(String message)
    {
        socket.sendText(message);
    }

    @Override
    public void onConnected(WebSocket websocket, Map<String, List<String>> headers)
    {
        JSONObject connectObj;
        if(reconnectUrl == null)
        {
            connectObj = new JSONObject()
                    .put("op", 2)
                    .put("d", new JSONObject()
                            .put("token", api.getAuthToken())
                            .put("properties", new JSONObject()
                                    .put("$os", System.getProperty("os.name"))
                                    .put("$browser", "Java Discord API")
                                    .put("$device", "")
                                    .put("$referring_domain", "t.co")
                                    .put("$referrer", "")
                            )
                            .put("v", 3)
                            .put("compress", true)); //Used to make the READY event be given as compressed binary data when over a certain size. TY @ShadowLordAlpha
        }
        else
        {
            connectObj = new JSONObject()
                    .put("op", 6)
                    .put("d", new JSONObject()
                            .put("session_id", sessionId)
                            .put("seq", api.getResponseTotal()));
        }
        send(connectObj.toString());
        reconnectUrl = null;
        connected = true;
    }

    @Override
    public void onTextMessage(WebSocket websocket, String message)
    {
        JSONObject content = new JSONObject(message);

        if (content.getInt("op") == 7)
        {
            reconnectUrl = content.getJSONObject("d").getString("url");
            close();
            return;
        }

        String type = content.getString("t");
        int responseTotal = content.getInt("s");
        api.setResponseTotal(responseTotal);
        content = content.getJSONObject("d");
        if (type.equals("READY") || type.equals("RESUMED"))
        {
            keepAliveInterval = content.getLong("heartbeat_interval");
            keepAliveThread = new Thread(() -> {
                while (socket.isOpen()) {
                    send(new JSONObject().put("op", 1).put("d", System.currentTimeMillis()).toString());
                    try {
                        Thread.sleep(keepAliveInterval);
                    } catch (InterruptedException ignored) {}
                }
            });
            keepAliveThread.setDaemon(true);
            keepAliveThread.start();
        }

        if (api.isDebug())
        {
            System.out.printf("%s -> %s\n", type, content.toString());
        }

        try {
            switch (type) {
                case "READY":
                    sessionId = content.getString("session_id");
                    new ReadyHandler(api, responseTotal).handle(content);
                    break;
                case "PRESENCE_UPDATE":
                    new PresenceUpdateHandler(api, responseTotal).handle(content);
                    break;
                case "TYPING_START":
                    new UserTypingHandler(api, responseTotal).handle(content);
                    break;
                case "MESSAGE_ACK":
                    new MessageAcknowledgedHandler(api, responseTotal).handle(content);
                    break;
                case "MESSAGE_CREATE":
                    new MessageReceivedHandler(api, responseTotal).handle(content);
                    break;
                case "MESSAGE_UPDATE":
                    if (content.has("author"))
                        new MessageUpdateHandler(api, responseTotal).handle(content);
                    else
                        new MessageEmbedHandler(api, responseTotal).handle(content);
                    break;
                case "MESSAGE_DELETE":
                    new MessageDeleteHandler(api, responseTotal).handle(content);
                    break;
                case "VOICE_STATE_UPDATE":
                    new VoiceChangeHandler(api, responseTotal).handle(content);
                    break;
                case "VOICE_SERVER_UPDATE":
                    new VoiceServerUpdateHandler(api, responseTotal).handle(content);
                    break;
                case "CHANNEL_CREATE":
                    new ChannelCreateHandler(api, responseTotal).handle(content);
                    break;
                case "CHANNEL_UPDATE":
                    new ChannelUpdateHandler(api, responseTotal).handle(content);
                    break;
                case "CHANNEL_DELETE":
                    new ChannelDeleteHandler(api, responseTotal).handle(content);
                    break;
                case "GUILD_CREATE":
                    new GuildJoinHandler(api, responseTotal).handle(content);
                    break;
                case "GUILD_UPDATE":
                    new GuildUpdateHandler(api, responseTotal).handle(content);
                    break;
                case "GUILD_DELETE":
                    new GuildLeaveHandler(api, responseTotal).handle(content);
                    break;
                case "GUILD_MEMBER_ADD":
                    new GuildMemberAddHandler(api, responseTotal).handle(content);
                    break;
                case "GUILD_MEMBER_UPDATE":
                    new GuildMemberRoleHandler(api, responseTotal).handle(content);
                    break;
                case "GUILD_MEMBER_REMOVE":
                    new GuildMemberRemoveHandler(api, responseTotal).handle(content);
                    break;
                case "GUILD_BAN_ADD":
                    new GuildMemberBanHandler(api, responseTotal, true).handle(content);
                    break;
                case "GUILD_BAN_REMOVE":
                    new GuildMemberBanHandler(api, responseTotal, false).handle(content);
                    break;
                case "GUILD_ROLE_CREATE":
                    new GuildRoleCreateHandler(api, responseTotal).handle(content);
                    break;
                case "GUILD_ROLE_UPDATE":
                    new GuildRoleUpdateHandler(api, responseTotal).handle(content);
                    break;
                case "GUILD_ROLE_DELETE":
                    new GuildRoleDeleteHandler(api, responseTotal).handle(content);
                    break;
                case "USER_UPDATE":
                    new UserUpdateHandler(api, responseTotal).handle(content);
                    break;
                default:
                    System.out.println("Unrecognized event:\n" + message);    //TODO: Replace with "we don't know this type"
            }
        }
        catch (JSONException ex)
        {
            System.err.println("Got an unexpected Json-parse error. Please redirect following message to the devs:");
            System.err.println('\t' + ex.getMessage());
            System.err.println('\t' + type + " -> " + content);
        }
        catch (IllegalArgumentException ex)
        {
            System.err.println("JDA encountered an internal error.");
            ex.printStackTrace();
        }
    }

    @Override
    public void onBinaryMessage(WebSocket websocket, byte[] binary) throws UnsupportedEncodingException, DataFormatException
    {
        //Thanks to ShadowLordAlpha for code and debugging.
        //Get the compressed message and inflate it
        StringBuilder builder = new StringBuilder();
        Inflater decompresser = new Inflater();
        decompresser.setInput(binary, 0, binary.length);
        byte[] result = new byte[100];
        while(!decompresser.finished())
        {
            int resultLength = decompresser.inflate(result);
            builder.append(new String(result, 0, resultLength, "UTF-8"));
        }
        decompresser.end();

        // send the inflated message to the TextMessage method
        onTextMessage(websocket, builder.toString());
    }

    @Override
    public void onDisconnected(WebSocket websocket, WebSocketFrame serverCloseFrame, WebSocketFrame clientCloseFrame, boolean closedByServer)
    {
        connected = false;
        if (reconnectUrl == null)
        {
            System.out.println("The connection was closed!");
            System.out.println("By remote? " + closedByServer);
            if (serverCloseFrame != null)
            {
                System.out.println("Reason: " + serverCloseFrame.getCloseReason());
                System.out.println("Close code: " + serverCloseFrame.getCloseCode());
            }
        }
        else
        {
            connect(reconnectUrl);
        }
    }

    @Override
    public void onUnexpectedError(WebSocket websocket, WebSocketException cause)
    {
        handleCallbackError(websocket, cause);
    }

    @Override
    public void handleCallbackError(WebSocket websocket, Throwable cause)
    {
        cause.printStackTrace();
    }

    private void connect(String url)
    {
        WebSocketFactory factory = new WebSocketFactory();
        if (proxy != null)
        {
            ProxySettings settings = factory.getProxySettings();
            settings.setHost(proxy.getHostName());
            settings.setPort(proxy.getPort());
        }
        try
        {
            socket = factory.createSocket(url)
                    .addHeader("Accept-Encoding", "gzip")
                    .addListener(this);
            socket.connect();
        }
        catch (IOException | WebSocketException e)
        {
            //Completely fail here. We couldn't make the connection.
            throw new RuntimeException(e);
        }
    }

    public void close()
    {
        if (keepAliveThread != null)
        {
            keepAliveThread.interrupt();
            keepAliveThread = null;
        }
        socket.sendClose();
    }

    public boolean isConnected()
    {
        return connected;
    }
}<|MERGE_RESOLUTION|>--- conflicted
+++ resolved
@@ -41,34 +41,11 @@
     private String sessionId;
     private String reconnectUrl = null;
 
-    public WebSocketClient(String url, JDAImpl api)
+    public WebSocketClient(String url, JDAImpl api, HttpHost proxy)
     {
         this.api = api;
-<<<<<<< HEAD
-        WebSocketFactory factory = new WebSocketFactory();
-        HttpHost proxy = api.getGlobalProxy();
-        if (proxy != null)
-        {
-            ProxySettings settings = factory.getProxySettings();
-            settings.setHost(proxy.getHostName());
-            settings.setPort(proxy.getPort());
-        }
-        try
-        {
-            socket = factory.createSocket(url)
-                    .addHeader("Accept-Encoding", "gzip")
-                    .addListener(this)
-                    .connect();
-        }
-        catch (IOException | WebSocketException e)
-        {
-            //Completely fail here. We couldn't make the connection.
-            throw new RuntimeException(e);
-        }
-=======
         this.proxy = proxy;
         connect(url);
->>>>>>> b3379991
     }
 
     public void send(String message)
