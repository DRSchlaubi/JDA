/*
 * Copyright 2015-2019 Austin Keener, Michael Ritter, Florian Spieß, and the JDA contributors
 *
 * Licensed under the Apache License, Version 2.0 (the "License");
 * you may not use this file except in compliance with the License.
 * You may obtain a copy of the License at
 *
 *    http://www.apache.org/licenses/LICENSE-2.0
 *
 * Unless required by applicable law or agreed to in writing, software
 * distributed under the License is distributed on an "AS IS" BASIS,
 * WITHOUT WARRANTIES OR CONDITIONS OF ANY KIND, either express or implied.
 * See the License for the specific language governing permissions and
 * limitations under the License.
 */

package net.dv8tion.jda.internal.entities;

import net.dv8tion.jda.api.JDA;
import net.dv8tion.jda.api.OnlineStatus;
import net.dv8tion.jda.api.Permission;
import net.dv8tion.jda.api.entities.*;
import net.dv8tion.jda.api.entities.bean.MutableMemberData;
import net.dv8tion.jda.api.entities.bean.light.LightMemberData;
import net.dv8tion.jda.api.utils.cache.CacheFlag;
import net.dv8tion.jda.internal.JDAImpl;
import net.dv8tion.jda.internal.utils.Checks;
import net.dv8tion.jda.internal.utils.PermissionUtil;
import net.dv8tion.jda.internal.utils.cache.SnowflakeReference;

import javax.annotation.Nonnull;
import javax.annotation.Nullable;
import java.awt.*;
import java.time.Instant;
import java.time.OffsetDateTime;
import java.time.ZoneOffset;
import java.util.List;
import java.util.*;
import java.util.concurrent.ConcurrentHashMap;

public class MemberImpl implements Member
{
    private static final ZoneOffset OFFSET = ZoneOffset.of("+00:00");
    private final SnowflakeReference<Guild> guild;
    private final User user;
    private final JDAImpl api;
    private final Set<Role> roles = ConcurrentHashMap.newKeySet();
    private final GuildVoiceState voiceState;
    private final MutableMemberData data = LightMemberData.SINGLETON; //TODO: Configuration

    public MemberImpl(GuildImpl guild, User user)
    {
        this.api = (JDAImpl) user.getJDA();
        this.guild = new SnowflakeReference<>(guild, api::getGuildById);
        this.user = user;
<<<<<<< HEAD
        JDAImpl jda = (JDAImpl) getJDA();
        boolean cacheState = jda.isCacheFlagSet(CacheFlag.VOICE_STATE) || user.equals(jda.getSelfUser());
=======
        boolean cacheState = api.isCacheFlagSet(CacheFlag.VOICE_STATE) || user.equals(api.getSelfUser());
        boolean cacheOnline = api.isCacheFlagSet(CacheFlag.CLIENT_STATUS);
>>>>>>> 06899b4a
        this.voiceState = cacheState ? new GuildVoiceStateImpl(this) : null;
    }

    @Nonnull
    @Override
    public User getUser()
    {
        return user;
    }

    @Nonnull
    @Override
    public GuildImpl getGuild()
    {
        return (GuildImpl) guild.resolve();
    }

    @Nonnull
    @Override
    public JDA getJDA()
    {
        return api;
    }

    @Nonnull
    @Override
    public OffsetDateTime getTimeJoined()
    {
        return OffsetDateTime.ofInstant(Instant.ofEpochMilli(data.getTimeBoosted()), OFFSET);
    }

    @Nullable
    @Override
    public OffsetDateTime getTimeBoosted()
    {
        long boostDate = this.data.getTimeBoosted();
        return boostDate != 0 ? OffsetDateTime.ofInstant(Instant.ofEpochMilli(boostDate), OFFSET) : null;
    }

    @Override
    public GuildVoiceState getVoiceState()
    {
        return voiceState;
    }

    @Nonnull
    @Override
    public List<Activity> getActivities()
    {
        return this.data.getActivities();
    }

    @Nonnull
    @Override
    public OnlineStatus getOnlineStatus()
    {
        return data.getOnlineStatus();
    }

    @Nonnull
    @Override
    public OnlineStatus getOnlineStatus(@Nonnull ClientType type)
    {
        Checks.notNull(type, "Type");
        return data.getOnlineStatus(type);
    }

    @Nonnull
    @Override
    public EnumSet<ClientType> getActiveClients()
    {
        if (clientStatus == null || clientStatus.isEmpty())
            return EnumSet.noneOf(ClientType.class);
        return EnumSet.copyOf(clientStatus.keySet());
    }

    @Override
    public String getNickname()
    {
        return this.data.getNickname();
    }

    @Nonnull
    @Override
    public String getEffectiveName()
    {
<<<<<<< HEAD
        return getNickname() != null ? getNickname() : user.getName();
=======
        return nickname != null ? nickname : getUser().getName();
>>>>>>> 06899b4a
    }

    @Nonnull
    @Override
    public List<Role> getRoles()
    {
        List<Role> roleList = new ArrayList<>(roles);
        roleList.sort(Comparator.reverseOrder());

        return Collections.unmodifiableList(roleList);
    }

    @Override
    public Color getColor()
    {
        final int raw = getColorRaw();
        return raw != Role.DEFAULT_COLOR_RAW ? new Color(raw) : null;
    }

    @Override
    public int getColorRaw()
    {
        for (Role r : getRoles())
        {
            final int colorRaw = r.getColorRaw();
            if (colorRaw != Role.DEFAULT_COLOR_RAW)
                return colorRaw;
        }
        return Role.DEFAULT_COLOR_RAW;
    }

    @Nonnull
    @Override
    public EnumSet<Permission> getPermissions()
    {
        return Permission.getPermissions(PermissionUtil.getEffectivePermission(this));
    }

    @Nonnull
    @Override
    public EnumSet<Permission> getPermissions(@Nonnull GuildChannel channel)
    {
        Checks.notNull(channel, "Channel");
        if (!getGuild().equals(channel.getGuild()))
            throw new IllegalArgumentException("Provided channel is not in the same guild as this member!");

        return Permission.getPermissions(PermissionUtil.getEffectivePermission(channel, this));
    }

    @Nonnull
    @Override
    public EnumSet<Permission> getPermissionsExplicit()
    {
        return Permission.getPermissions(PermissionUtil.getExplicitPermission(this));
    }

    @Nonnull
    @Override
    public EnumSet<Permission> getPermissionsExplicit(@Nonnull GuildChannel channel)
    {
        return Permission.getPermissions(PermissionUtil.getExplicitPermission(channel, this));
    }

    @Override
    public boolean hasPermission(@Nonnull Permission... permissions)
    {
        return PermissionUtil.checkPermission(this, permissions);
    }

    @Override
    public boolean hasPermission(@Nonnull Collection<Permission> permissions)
    {
        Checks.notNull(permissions, "Permission Collection");

        return hasPermission(permissions.toArray(Permission.EMPTY_PERMISSIONS));
    }

    @Override
    public boolean hasPermission(@Nonnull GuildChannel channel, @Nonnull Permission... permissions)
    {
        return PermissionUtil.checkPermission(channel, this, permissions);
    }

    @Override
    public boolean hasPermission(@Nonnull GuildChannel channel, @Nonnull Collection<Permission> permissions)
    {
        Checks.notNull(permissions, "Permission Collection");

        return hasPermission(channel, permissions.toArray(Permission.EMPTY_PERMISSIONS));
    }

    @Override
    public boolean canInteract(@Nonnull Member member)
    {
        return PermissionUtil.canInteract(this, member);
    }

    @Override
    public boolean canInteract(@Nonnull Role role)
    {
        return PermissionUtil.canInteract(this, role);
    }

    @Override
    public boolean canInteract(@Nonnull Emote emote)
    {
        return PermissionUtil.canInteract(this, emote);
    }

    @Override
    public boolean isOwner()
    {
        return this.user.getIdLong() == getGuild().getOwnerIdLong();
    }

    @Override
    public boolean isFake()
    {
        return getGuild().getMemberById(getIdLong()) == null;
    }

    @Override
    public long getIdLong()
    {
        return user.getIdLong();
    }

    public MemberImpl setNickname(String nickname)
    {
        this.data.setNickname(nickname);
        return this;
    }

    public MemberImpl setJoinDate(long joinDate)
    {
        this.data.setTimeBoosted(joinDate);
        return this;
    }

    public MemberImpl setBoostDate(long boostDate)
    {
        this.data.setTimeBoosted(boostDate);
        return this;
    }

    public MemberImpl setActivities(List<Activity> activities)
    {
        this.data.setActivities(activities);
        return this;
    }

    public MemberImpl setOnlineStatus(ClientType type, OnlineStatus status)
    {
        this.data.setOnlineStatus(type, status);
        return this;
    }

    public MemberImpl setOnlineStatus(OnlineStatus onlineStatus)
    {
        this.data.setOnlineStatus(onlineStatus);
        return this;
    }

    public Set<Role> getRoleSet()
    {
        return roles;
    }

    public long getBoostDateRaw()
    {
        return data.getTimeBoosted();
    }

    public boolean isIncomplete()
    {
        // the joined_at is only present on complete members, this implies the member is completely loaded
        return !isOwner() && Objects.equals(getGuild().getTimeCreated(), getTimeJoined());
    }

    @Override
    public boolean equals(Object o)
    {
        if (o == this)
            return true;
        if (!(o instanceof MemberImpl))
            return false;

        MemberImpl oMember = (MemberImpl) o;
        return oMember.user.getIdLong() == user.getIdLong()
            && oMember.guild.getIdLong() == guild.getIdLong();
    }

    @Override
    public int hashCode()
    {
        return (guild.getIdLong() + user.getId()).hashCode();
    }

    @Override
    public String toString()
    {
        return "MB:" + getEffectiveName() + '(' + getUser().toString() + " / " + getGuild().toString() +')';
    }

    @Nonnull
    @Override
    public String getAsMention()
    {
<<<<<<< HEAD
        return getNickname() == null ? user.getAsMention() : "<@!" + user.getIdLong() + '>';
=======
        return (nickname == null ? "<@" : "<@!") + user.getId() + '>';
>>>>>>> 06899b4a
    }

    @Nullable
    @Override
    public TextChannel getDefaultChannel()
    {
        return getGuild().getTextChannelsView().stream()
                 .sorted(Comparator.reverseOrder())
                 .filter(c -> hasPermission(c, Permission.MESSAGE_READ))
                 .findFirst().orElse(null);
    }
}<|MERGE_RESOLUTION|>--- conflicted
+++ resolved
@@ -53,13 +53,8 @@
         this.api = (JDAImpl) user.getJDA();
         this.guild = new SnowflakeReference<>(guild, api::getGuildById);
         this.user = user;
-<<<<<<< HEAD
-        JDAImpl jda = (JDAImpl) getJDA();
-        boolean cacheState = jda.isCacheFlagSet(CacheFlag.VOICE_STATE) || user.equals(jda.getSelfUser());
-=======
         boolean cacheState = api.isCacheFlagSet(CacheFlag.VOICE_STATE) || user.equals(api.getSelfUser());
         boolean cacheOnline = api.isCacheFlagSet(CacheFlag.CLIENT_STATUS);
->>>>>>> 06899b4a
         this.voiceState = cacheState ? new GuildVoiceStateImpl(this) : null;
     }
 
@@ -146,11 +141,7 @@
     @Override
     public String getEffectiveName()
     {
-<<<<<<< HEAD
-        return getNickname() != null ? getNickname() : user.getName();
-=======
-        return nickname != null ? nickname : getUser().getName();
->>>>>>> 06899b4a
+        return getNickname() != null ? getNickname() : getUser().getName();
     }
 
     @Nonnull
@@ -359,11 +350,7 @@
     @Override
     public String getAsMention()
     {
-<<<<<<< HEAD
-        return getNickname() == null ? user.getAsMention() : "<@!" + user.getIdLong() + '>';
-=======
-        return (nickname == null ? "<@" : "<@!") + user.getId() + '>';
->>>>>>> 06899b4a
+        return getNickname() == null ? user.getAsMention() : "<@!" + user.getId() + '>';
     }
 
     @Nullable
