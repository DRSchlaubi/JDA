/*
 * Copyright 2015 Austin Keener, Michael Ritter, Florian Spieß, and the JDA contributors
 *
 * Licensed under the Apache License, Version 2.0 (the "License");
 * you may not use this file except in compliance with the License.
 * You may obtain a copy of the License at
 *
 *    http://www.apache.org/licenses/LICENSE-2.0
 *
 * Unless required by applicable law or agreed to in writing, software
 * distributed under the License is distributed on an "AS IS" BASIS,
 * WITHOUT WARRANTIES OR CONDITIONS OF ANY KIND, either express or implied.
 * See the License for the specific language governing permissions and
 * limitations under the License.
 */

package net.dv8tion.jda.internal.entities;

import gnu.trove.map.TLongObjectMap;
import gnu.trove.map.hash.TLongObjectHashMap;
import net.dv8tion.jda.api.JDA;
import net.dv8tion.jda.api.OnlineStatus;
import net.dv8tion.jda.api.audit.ActionType;
import net.dv8tion.jda.api.audit.AuditLogChange;
import net.dv8tion.jda.api.audit.AuditLogEntry;
import net.dv8tion.jda.api.entities.*;
import net.dv8tion.jda.api.entities.Guild.ExplicitContentLevel;
import net.dv8tion.jda.api.entities.Guild.NotificationLevel;
import net.dv8tion.jda.api.entities.Guild.Timeout;
import net.dv8tion.jda.api.entities.Guild.VerificationLevel;
import net.dv8tion.jda.api.entities.MessageEmbed.*;
import net.dv8tion.jda.api.entities.channel.ChannelType;
import net.dv8tion.jda.api.entities.channel.attribute.IThreadContainer;
import net.dv8tion.jda.api.entities.channel.attribute.IWebhookContainer;
import net.dv8tion.jda.api.entities.channel.concrete.*;
import net.dv8tion.jda.api.entities.channel.forums.ForumTag;
import net.dv8tion.jda.api.entities.channel.middleman.AudioChannel;
import net.dv8tion.jda.api.entities.channel.middleman.GuildMessageChannel;
import net.dv8tion.jda.api.entities.channel.middleman.MessageChannel;
import net.dv8tion.jda.api.entities.emoji.EmojiUnion;
import net.dv8tion.jda.api.entities.emoji.RichCustomEmoji;
import net.dv8tion.jda.api.entities.sticker.*;
import net.dv8tion.jda.api.entities.templates.Template;
import net.dv8tion.jda.api.entities.templates.TemplateChannel;
import net.dv8tion.jda.api.entities.templates.TemplateGuild;
import net.dv8tion.jda.api.entities.templates.TemplateRole;
import net.dv8tion.jda.api.events.guild.member.GuildMemberRoleAddEvent;
import net.dv8tion.jda.api.events.guild.member.GuildMemberRoleRemoveEvent;
import net.dv8tion.jda.api.events.guild.member.update.*;
import net.dv8tion.jda.api.events.user.update.*;
import net.dv8tion.jda.api.exceptions.ParsingException;
import net.dv8tion.jda.api.interactions.DiscordLocale;
import net.dv8tion.jda.api.interactions.components.ActionRow;
import net.dv8tion.jda.api.utils.cache.CacheFlag;
import net.dv8tion.jda.api.utils.cache.CacheView;
import net.dv8tion.jda.api.utils.data.DataArray;
import net.dv8tion.jda.api.utils.data.DataObject;
import net.dv8tion.jda.internal.JDAImpl;
import net.dv8tion.jda.internal.entities.channel.concrete.*;
import net.dv8tion.jda.internal.entities.channel.mixin.attribute.IPermissionContainerMixin;
import net.dv8tion.jda.internal.entities.channel.mixin.middleman.AudioChannelMixin;
import net.dv8tion.jda.internal.entities.emoji.CustomEmojiImpl;
import net.dv8tion.jda.internal.entities.emoji.RichCustomEmojiImpl;
import net.dv8tion.jda.internal.entities.emoji.UnicodeEmojiImpl;
import net.dv8tion.jda.internal.entities.sticker.*;
import net.dv8tion.jda.internal.handle.EventCache;
import net.dv8tion.jda.internal.utils.Helpers;
import net.dv8tion.jda.internal.utils.JDALogger;
import net.dv8tion.jda.internal.utils.UnlockHook;
import net.dv8tion.jda.internal.utils.cache.MemberCacheViewImpl;
import net.dv8tion.jda.internal.utils.cache.SnowflakeCacheViewImpl;
import net.dv8tion.jda.internal.utils.cache.SortedSnowflakeCacheViewImpl;
import org.apache.commons.collections4.CollectionUtils;
import org.apache.commons.collections4.map.CaseInsensitiveMap;
import org.slf4j.Logger;

import javax.annotation.Nonnull;
import javax.annotation.Nullable;
import java.time.Instant;
import java.time.OffsetDateTime;
import java.time.format.DateTimeFormatter;
import java.time.temporal.TemporalAccessor;
import java.util.*;
import java.util.function.Function;
import java.util.function.UnaryOperator;
import java.util.stream.Collectors;
import java.util.stream.IntStream;
import java.util.stream.StreamSupport;

public class EntityBuilder
{
    public static final Logger LOG = JDALogger.getLog(EntityBuilder.class);
    public static final String MISSING_CHANNEL = "MISSING_CHANNEL";
    public static final String MISSING_USER = "MISSING_USER";
    public static final String UNKNOWN_MESSAGE_TYPE = "UNKNOWN_MESSAGE_TYPE";
    private static final Set<String> richGameFields;
    static
    {
        Set<String> tmp = new HashSet<>();
        tmp.add("application_id");
        tmp.add("assets");
        tmp.add("details");
        tmp.add("flags");
        tmp.add("party");
        tmp.add("session_id");
        tmp.add("state");
        tmp.add("sync_id");
        richGameFields = Collections.unmodifiableSet(tmp);
    }

    protected final JDAImpl api;

    public EntityBuilder(JDA api)
    {
        this.api = (JDAImpl) api;
    }

    public JDAImpl getJDA()
    {
        return api;
    }

    public SelfUser createSelfUser(DataObject self)
    {
        SelfUserImpl selfUser = (SelfUserImpl) (getJDA().hasSelfUser() ? getJDA().getSelfUser() : null);
        if (selfUser == null)
        {
            final long id = self.getLong("id");
            selfUser = new SelfUserImpl(id, getJDA());
            getJDA().setSelfUser(selfUser);
        }

        SnowflakeCacheViewImpl<User> userView = getJDA().getUsersView();
        try (UnlockHook hook = userView.writeLock())
        {
            if (userView.getElementById(selfUser.getIdLong()) == null)
                userView.getMap().put(selfUser.getIdLong(), selfUser);
        }

        if (!self.isNull("application_id"))
            selfUser.setApplicationId(self.getUnsignedLong("application_id"));
        selfUser.setVerified(self.getBoolean("verified"))
                .setMfaEnabled(self.getBoolean("mfa_enabled"))
                .setName(self.getString("username"))
                .setGlobalName(self.getString("global_name", null))
                .setDiscriminator(self.getString("discriminator", "0"))
                .setAvatarId(self.getString("avatar", null))
                .setBot(self.getBoolean("bot"))
                .setSystem(false);

        return selfUser;
    }

    public static Activity createActivity(String name, String url, Activity.ActivityType type)
    {
        return new ActivityImpl(name, url, type);
    }

    // Unlike Emoji.fromData this does not check for null or empty
    public static EmojiUnion createEmoji(DataObject emoji)
    {
        return createEmoji(emoji, "name", "id");
    }

    // Unlike Emoji.fromData this does not check for null or empty
    public static EmojiUnion createEmoji(DataObject emoji, String nameKey, String idKey)
    {
        long id = emoji.getUnsignedLong(idKey, 0L);
        if (id == 0L)
            return new UnicodeEmojiImpl(emoji.getString(nameKey));
        else // name can be empty in some cases where discord fails to properly load the emoji
            return new CustomEmojiImpl(emoji.getString(nameKey, ""), id, emoji.getBoolean("animated"));
    }

    private void createGuildEmojiPass(GuildImpl guildObj, DataArray array)
    {
        if (!getJDA().isCacheFlagSet(CacheFlag.EMOJI))
            return;
        SnowflakeCacheViewImpl<RichCustomEmoji> emojiView = guildObj.getEmojisView();
        try (UnlockHook hook = emojiView.writeLock())
        {
            TLongObjectMap<RichCustomEmoji> emojiMap = emojiView.getMap();
            for (int i = 0; i < array.length(); i++)
            {
                DataObject object = array.getObject(i);
                if (object.isNull("id"))
                {
                    LOG.error("Received GUILD_CREATE with an emoji with a null ID. JSON: {}", object);
                    continue;
                }
                final long emojiId = object.getLong("id");
                emojiMap.put(emojiId, createEmoji(guildObj, object));
            }
        }
    }

    private void createScheduledEventPass(GuildImpl guildObj, DataArray array)
    {
        if (!getJDA().isCacheFlagSet(CacheFlag.SCHEDULED_EVENTS))
            return;
        for (int i = 0; i < array.length(); i++)
        {
            DataObject object = array.getObject(i);
            try
            {
                if (object.isNull("id"))
                {
                    LOG.error("Received GUILD_CREATE with a scheduled event with a null ID. JSON: {}", object);
                    continue;
                }
                createScheduledEvent(guildObj, object);
            }
            catch (ParsingException exception)
            {
                LOG.error("Received GUILD_CREATE with a scheduled event that failed to parse. JSON: {}", object, exception);
            }
        }
    }

    private void createGuildStickerPass(GuildImpl guildObj, DataArray array)
    {
        if (!getJDA().isCacheFlagSet(CacheFlag.STICKER))
            return;
        SnowflakeCacheViewImpl<GuildSticker> stickerView = guildObj.getStickersView();
        try (UnlockHook hook = stickerView.writeLock())
        {
            TLongObjectMap<GuildSticker> stickerMap = stickerView.getMap();
            for (int i = 0; i < array.length(); i++)
            {
                DataObject object = array.getObject(i);
                if (object.isNull("id"))
                {
                    LOG.error("Received GUILD_CREATE with a sticker with a null ID. GuildId: {} JSON: {}",
                              guildObj.getId(), object);
                    continue;
                }
                if (object.getInt("type", -1) != Sticker.Type.GUILD.getId())
                {
                    LOG.error("Received GUILD_CREATE with sticker that had an unexpected type. GuildId: {} Type: {} JSON: {}",
                              guildObj.getId(), object.getInt("type", -1), object);
                    continue;
                }

                RichSticker sticker = createRichSticker(object);
                stickerMap.put(sticker.getIdLong(), (GuildSticker) sticker);
            }
        }
    }

    public GuildImpl createGuild(long guildId, DataObject guildJson, TLongObjectMap<DataObject> members, int memberCount)
    {
        final GuildImpl guildObj = new GuildImpl(getJDA(), guildId);
        final String name = guildJson.getString("name", "");
        final String iconId = guildJson.getString("icon", null);
        final String splashId = guildJson.getString("splash", null);
        final String description = guildJson.getString("description", null);
        final String vanityCode = guildJson.getString("vanity_url_code", null);
        final String bannerId = guildJson.getString("banner", null);
        final String locale = guildJson.getString("preferred_locale", "en-US");
        final DataArray roleArray = guildJson.getArray("roles");
        final DataArray channelArray = guildJson.getArray("channels");
        final DataArray threadArray = guildJson.getArray("threads");
        final DataArray scheduledEventsArray = guildJson.getArray("guild_scheduled_events");
        final DataArray emojisArray = guildJson.getArray("emojis");
        final DataArray stickersArray = guildJson.getArray("stickers");
        final DataArray voiceStateArray = guildJson.getArray("voice_states");
        final Optional<DataArray> featuresArray = guildJson.optArray("features");
        final Optional<DataArray> presencesArray = guildJson.optArray("presences");
        final long ownerId = guildJson.getUnsignedLong("owner_id", 0L);
        final long afkChannelId = guildJson.getUnsignedLong("afk_channel_id", 0L);
        final long systemChannelId = guildJson.getUnsignedLong("system_channel_id", 0L);
        final long rulesChannelId = guildJson.getUnsignedLong("rules_channel_id", 0L);
        final long communityUpdatesChannelId = guildJson.getUnsignedLong("public_updates_channel_id", 0L);
        final int boostCount = guildJson.getInt("premium_subscription_count", 0);
        final int boostTier = guildJson.getInt("premium_tier", 0);
        final int maxMembers = guildJson.getInt("max_members", 0);
        final int maxPresences = guildJson.getInt("max_presences", 5000);
        final int mfaLevel = guildJson.getInt("mfa_level", 0);
        final int afkTimeout = guildJson.getInt("afk_timeout", 0);
        final int verificationLevel = guildJson.getInt("verification_level", 0);
        final int notificationLevel = guildJson.getInt("default_message_notifications", 0);
        final int explicitContentLevel = guildJson.getInt("explicit_content_filter", 0);
        final int nsfwLevel = guildJson.getInt("nsfw_level", -1);
        final boolean boostProgressBarEnabled = guildJson.getBoolean("premium_progress_bar_enabled");

        guildObj.setName(name)
                .setIconId(iconId)
                .setSplashId(splashId)
                .setDescription(description)
                .setBannerId(bannerId)
                .setVanityCode(vanityCode)
                .setMaxMembers(maxMembers)
                .setMaxPresences(maxPresences)
                .setOwnerId(ownerId)
                .setAfkTimeout(Guild.Timeout.fromKey(afkTimeout))
                .setVerificationLevel(VerificationLevel.fromKey(verificationLevel))
                .setDefaultNotificationLevel(Guild.NotificationLevel.fromKey(notificationLevel))
                .setExplicitContentLevel(Guild.ExplicitContentLevel.fromKey(explicitContentLevel))
                .setRequiredMFALevel(Guild.MFALevel.fromKey(mfaLevel))
                .setLocale(DiscordLocale.from(locale))
                .setBoostCount(boostCount)
                .setBoostTier(boostTier)
                .setMemberCount(memberCount)
                .setNSFWLevel(Guild.NSFWLevel.fromKey(nsfwLevel))
                .setBoostProgressBarEnabled(boostProgressBarEnabled);

        SnowflakeCacheViewImpl<Guild> guildView = getJDA().getGuildsView();
        try (UnlockHook hook = guildView.writeLock())
        {
            guildView.getMap().put(guildId, guildObj);
        }

        guildObj.setFeatures(featuresArray.map(array ->
            array.stream(DataArray::getString)
                 .map(String::intern) // Prevent allocating the same feature string over and over
                 .collect(Collectors.toSet())
        ).orElse(Collections.emptySet()));

        SnowflakeCacheViewImpl<Role> roleView = guildObj.getRolesView();
        try (UnlockHook hook = roleView.writeLock())
        {
            TLongObjectMap<Role> map = roleView.getMap();
            for (int i = 0; i < roleArray.length(); i++)
            {
                DataObject obj = roleArray.getObject(i);
                Role role = createRole(guildObj, obj, guildId);
                map.put(role.getIdLong(), role);
                if (role.getIdLong() == guildObj.getIdLong())
                    guildObj.setPublicRole(role);
            }
        }

        for (int i = 0; i < channelArray.length(); i++)
        {
            DataObject channelJson = channelArray.getObject(i);
            createGuildChannel(guildObj, channelJson);
        }

        TLongObjectMap<DataObject> voiceStates = Helpers.convertToMap((o) -> o.getUnsignedLong("user_id", 0L), voiceStateArray);
        TLongObjectMap<DataObject> presences = presencesArray.map(o1 -> Helpers.convertToMap(o2 -> o2.getObject("user").getUnsignedLong("id"), o1)).orElseGet(TLongObjectHashMap::new);
        try (UnlockHook h1 = guildObj.getMembersView().writeLock();
             UnlockHook h2 = getJDA().getUsersView().writeLock())
        {
            //Add members to cache when subscriptions are disabled when they appear here
            // this is done because we can still keep track of members in voice channels
            for (DataObject memberJson : members.valueCollection())
            {
                long userId = memberJson.getObject("user").getUnsignedLong("id");
                DataObject voiceState = voiceStates.get(userId);
                DataObject presence = presences.get(userId);
                updateMemberCache(createMember(guildObj, memberJson, voiceState, presence));
            }
        }

        if (guildObj.getOwner() == null)
            LOG.debug("Finished setup for guild with a null owner. GuildId: {} OwnerId: {}", guildId, guildJson.opt("owner_id").orElse(null));
        if (guildObj.getMember(api.getSelfUser()) == null)
        {
            LOG.error("Guild is missing a SelfMember. GuildId: {}", guildId);
            LOG.debug("Guild is missing a SelfMember. GuildId: {} JSON: \n{}", guildId, guildJson);
            // This is actually a gateway request
            guildObj.retrieveMembersByIds(api.getSelfUser().getIdLong()).onSuccess(m -> {
                if (m.isEmpty())
                    LOG.warn("Was unable to recover SelfMember for guild with id {}. This guild might be corrupted!", guildId);
                else
                    LOG.debug("Successfully recovered SelfMember for guild with id {}.", guildId);
            });
        }

        for (int i = 0; i < threadArray.length(); i++)
        {
            DataObject threadJson = threadArray.getObject(i);
            try
            {
                createThreadChannel(guildObj, threadJson, guildObj.getIdLong());
            }
            catch (Exception ex)
            {
                if (MISSING_CHANNEL.equals(ex.getMessage()))
                    LOG.debug("Discarding thread without cached parent channel. JSON: {}", threadJson);
                else
                    LOG.warn("Failed to create thread channel for guild with id {}.\nJSON: {}", guildId, threadJson, ex);
            }
        }

        createScheduledEventPass(guildObj, scheduledEventsArray);
        createGuildEmojiPass(guildObj, emojisArray);
        createGuildStickerPass(guildObj, stickersArray);
        guildJson.optArray("stage_instances")
                .map(arr -> arr.stream(DataArray::getObject))
                .ifPresent(list -> list.forEach(it -> createStageInstance(guildObj, it)));

        guildObj.setAfkChannel(guildObj.getVoiceChannelById(afkChannelId))
                .setSystemChannel(guildObj.getTextChannelById(systemChannelId))
                .setRulesChannel(guildObj.getTextChannelById(rulesChannelId))
                .setCommunityUpdatesChannel(guildObj.getTextChannelById(communityUpdatesChannelId));

        return guildObj;
    }

    private void createGuildChannel(GuildImpl guildObj, DataObject channelData)
    {
        final ChannelType channelType = ChannelType.fromId(channelData.getInt("type"));
        switch (channelType)
        {
        case TEXT:
            createTextChannel(guildObj, channelData, guildObj.getIdLong());
            break;
        case NEWS:
            createNewsChannel(guildObj, channelData, guildObj.getIdLong());
            break;
        case STAGE:
            createStageChannel(guildObj, channelData, guildObj.getIdLong());
            break;
        case VOICE:
            createVoiceChannel(guildObj, channelData, guildObj.getIdLong());
            break;
        case CATEGORY:
            createCategory(guildObj, channelData, guildObj.getIdLong());
            break;
        case FORUM:
            createForumChannel(guildObj, channelData, guildObj.getIdLong());
            break;
        default:
            LOG.debug("Cannot create channel for type " + channelData.getInt("type"));
        }
    }

    public UserImpl createUser(DataObject user)
    {
        boolean newUser = false;
        final long id = user.getLong("id");
        UserImpl userObj;

        SnowflakeCacheViewImpl<User> userView = getJDA().getUsersView();
        try (UnlockHook hook = userView.readLock())
        {
            userObj = (UserImpl) userView.getElementById(id);
            if (userObj == null)
            {
                userObj = new UserImpl(id, getJDA());
                newUser = true;
            }
        }

        User.Profile profile = user.hasKey("banner")
            ? new User.Profile(id, user.getString("banner", null), user.getInt("accent_color", User.DEFAULT_ACCENT_COLOR_RAW))
            : null;

        if (newUser)
        {
            // Initial creation
            userObj.setName(user.getString("username"))
                   .setGlobalName(user.getString("global_name", null))
                   .setDiscriminator(user.getString("discriminator", "0"))
                   .setAvatarId(user.getString("avatar", null))
                   .setBot(user.getBoolean("bot"))
                   .setSystem(user.getBoolean("system"))
                   .setFlags(user.getInt("public_flags", 0))
                   .setProfile(profile);
        }
        else
        {
            // Fire update events
            updateUser(userObj, user);
        }

        return userObj;
    }

    public void updateUser(UserImpl userObj, DataObject user)
    {
        String oldName = userObj.getName();
        String newName = user.getString("username");
        String oldGlobalName = userObj.getGlobalName();
        String newGlobalName = user.getString("global_name", null);
        String oldDiscriminator = userObj.getDiscriminator();
        String newDiscriminator = user.getString("discriminator", "0");
        String oldAvatar = userObj.getAvatarId();
        String newAvatar = user.getString("avatar", null);
        int oldFlags = userObj.getFlagsRaw();
        int newFlags = user.getInt("public_flags", 0);

        JDAImpl jda = getJDA();
        long responseNumber = jda.getResponseTotal();
        if (!oldName.equals(newName))
        {
            userObj.setName(newName);
            jda.handleEvent(
                new UserUpdateNameEvent(
                    jda, responseNumber,
                    userObj, oldName));
        }

        if (!Objects.equals(oldGlobalName, newGlobalName))
        {
            userObj.setGlobalName(newGlobalName);
            jda.handleEvent(
                new UserUpdateGlobalNameEvent(
                    jda, responseNumber,
                    userObj, oldGlobalName));
        }

        if (!oldDiscriminator.equals(newDiscriminator))
        {
            userObj.setDiscriminator(newDiscriminator);
            jda.handleEvent(
                new UserUpdateDiscriminatorEvent(
                    jda, responseNumber,
                    userObj, oldDiscriminator));
        }

        if (!Objects.equals(oldAvatar, newAvatar))
        {
            userObj.setAvatarId(newAvatar);
            jda.handleEvent(
                new UserUpdateAvatarEvent(
                    jda, responseNumber,
                    userObj, oldAvatar));
        }

        if (oldFlags != newFlags)
        {
            userObj.setFlags(newFlags);
            jda.handleEvent(
                    new UserUpdateFlagsEvent(
                        jda, responseNumber,
                        userObj, User.UserFlag.getFlags(oldFlags)));
        }
    }

    public boolean updateMemberCache(MemberImpl member)
    {
        return updateMemberCache(member, false);
    }

    public boolean updateMemberCache(MemberImpl member, boolean forceRemove)
    {
        GuildImpl guild = member.getGuild();
        UserImpl user = (UserImpl) member.getUser();
        MemberCacheViewImpl membersView = guild.getMembersView();
        if (forceRemove || !getJDA().cacheMember(member))
        {
            if (membersView.remove(member.getIdLong()) == null)
                return false;
            LOG.trace("Unloading member {}", member);
            if (user.getMutualGuilds().isEmpty())
            {
                // we no longer share any guilds/channels with this user so remove it from cache
                user.setFake(true);
                getJDA().getUsersView().remove(user.getIdLong());
            }

            GuildVoiceStateImpl voiceState = (GuildVoiceStateImpl) member.getVoiceState();
            if (voiceState != null)
            {
                VoiceChannelImpl connectedChannel = (VoiceChannelImpl) voiceState.getChannel();
                if (connectedChannel != null)
                    connectedChannel.getConnectedMembersMap().remove(member.getIdLong());
                voiceState.setConnectedChannel(null);
            }

            return false;
        }
        else if (guild.getMemberById(member.getIdLong()) != null)
        {
            // Member should be added to cache but already is cached -> do nothing
            return true;
        }

        LOG.trace("Loading member {}", member);

        if (getJDA().getUserById(user.getIdLong()) == null)
        {
            SnowflakeCacheViewImpl<User> usersView = getJDA().getUsersView();
            try (UnlockHook hook1 = usersView.writeLock())
            {
                usersView.getMap().put(user.getIdLong(), user);
            }
        }

        try (UnlockHook hook = membersView.writeLock())
        {
            membersView.getMap().put(member.getIdLong(), member);
            if (member.isOwner())
                guild.setOwner(member);
        }

        long hashId = guild.getIdLong() ^ user.getIdLong();
        getJDA().getEventCache().playbackCache(EventCache.Type.USER, member.getIdLong());
        getJDA().getEventCache().playbackCache(EventCache.Type.MEMBER, hashId);
        return true;
    }

    public MemberImpl createMember(GuildImpl guild, DataObject memberJson)
    {
        return createMember(guild, memberJson, null, null);
    }

    public MemberImpl createMember(GuildImpl guild, DataObject memberJson, DataObject voiceStateJson, DataObject presence)
    {
        boolean playbackCache = false;
        User user = createUser(memberJson.getObject("user"));
        DataArray roleArray = memberJson.getArray("roles");
        MemberImpl member = (MemberImpl) guild.getMember(user);
        if (member == null)
        {
            // Create a brand new member
            member = new MemberImpl(guild, user);
            member.setNickname(memberJson.getString("nick", null));
            member.setAvatarId(memberJson.getString("avatar", null));
            if (!memberJson.isNull("flags"))
                member.setFlags(memberJson.getInt("flags"));

            long boostTimestamp = memberJson.isNull("premium_since")
                ? 0
                : Helpers.toTimestamp(memberJson.getString("premium_since"));
            member.setBoostDate(boostTimestamp);

            long timeOutTimestamp = memberJson.isNull("communication_disabled_until")
                ? 0
                : Helpers.toTimestamp(memberJson.getString("communication_disabled_until"));
            member.setTimeOutEnd(timeOutTimestamp);

            if (!memberJson.isNull("pending"))
                member.setPending(memberJson.getBoolean("pending"));
            Set<Role> roles = member.getRoleSet();
            for (int i = 0; i < roleArray.length(); i++)
            {
                long roleId = roleArray.getUnsignedLong(i);
                Role role = guild.getRoleById(roleId);
                if (role != null)
                    roles.add(role);
            }
        }
        else
        {
            // Update cached member and fire events
            List<Role> roles = new ArrayList<>(roleArray.length());
            for (int i = 0; i < roleArray.length(); i++)
            {
                long roleId = roleArray.getUnsignedLong(i);
                Role role = guild.getRoleById(roleId);
                if (role != null)
                    roles.add(role);
            }
            updateMember(guild, member, memberJson, roles);
        }

        // Load joined_at if necessary
        if (!memberJson.isNull("joined_at") && !member.hasTimeJoined())
        {
            member.setJoinDate(Helpers.toTimestamp(memberJson.getString("joined_at")));
        }

        // Load voice state and presence if necessary
        if (voiceStateJson != null && member.getVoiceState() != null)
            createVoiceState(guild, voiceStateJson, user, member);
        if (presence != null)
            createPresence(member, presence);
        return member;
    }

    private void createVoiceState(GuildImpl guild, DataObject voiceStateJson, User user, MemberImpl member)
    {
        GuildVoiceStateImpl voiceState = (GuildVoiceStateImpl) member.getVoiceState();

        final long channelId = voiceStateJson.getLong("channel_id");
        AudioChannel audioChannel = (AudioChannel) guild.getGuildChannelById(channelId);
        if (audioChannel != null)
            ((AudioChannelMixin<?>) audioChannel).getConnectedMembersMap().put(member.getIdLong(), member);
        else
            LOG.error("Received a GuildVoiceState with a channel ID for a non-existent channel! ChannelId: {} GuildId: {} UserId: {}",
                      channelId, guild.getId(), user.getId());

        String requestToSpeak = voiceStateJson.getString("request_to_speak_timestamp", null);
        OffsetDateTime timestamp = null;
        if (requestToSpeak != null)
            timestamp = OffsetDateTime.parse(requestToSpeak);

        // VoiceState is considered volatile so we don't expect anything to actually exist
        voiceState.setSelfMuted(voiceStateJson.getBoolean("self_mute"))
                  .setSelfDeafened(voiceStateJson.getBoolean("self_deaf"))
                  .setGuildMuted(voiceStateJson.getBoolean("mute"))
                  .setGuildDeafened(voiceStateJson.getBoolean("deaf"))
                  .setSuppressed(voiceStateJson.getBoolean("suppress"))
                  .setSessionId(voiceStateJson.getString("session_id"))
                  .setStream(voiceStateJson.getBoolean("self_stream"))
                  .setRequestToSpeak(timestamp)
                  .setConnectedChannel(audioChannel);
    }

    public void updateMember(GuildImpl guild, MemberImpl member, DataObject content, List<Role> newRoles)
    {
        //If newRoles is null that means that we didn't find a role that was in the array and was cached this event
        long responseNumber = getJDA().getResponseTotal();
        if (newRoles != null)
        {
            updateMemberRoles(member, newRoles, responseNumber);
        }

        if (content.hasKey("nick"))
        {
            String oldNick = member.getNickname();
            String newNick = content.getString("nick", null);
            if (!Objects.equals(oldNick, newNick))
            {
                member.setNickname(newNick);
                getJDA().handleEvent(
                    new GuildMemberUpdateNicknameEvent(
                        getJDA(), responseNumber,
                        member, oldNick));
            }
        }
        if (content.hasKey("avatar"))
        {
            String oldAvatarId = member.getAvatarId();
            String newAvatarId = content.getString("avatar", null);
            if (!Objects.equals(oldAvatarId, newAvatarId))
            {
                member.setAvatarId(newAvatarId);
                getJDA().handleEvent(
                        new GuildMemberUpdateAvatarEvent(
                                getJDA(), responseNumber,
                                member, oldAvatarId));
            }
        }
        if (content.hasKey("premium_since"))
        {
            long epoch = 0;
            if (!content.isNull("premium_since"))
                epoch = Helpers.toTimestamp(content.getString("premium_since"));
            if (epoch != member.getBoostDateRaw())
            {
                OffsetDateTime oldTime = member.getTimeBoosted();
                member.setBoostDate(epoch);
                getJDA().handleEvent(
                    new GuildMemberUpdateBoostTimeEvent(
                        getJDA(), responseNumber,
                        member, oldTime));
            }
        }

        if (content.hasKey("communication_disabled_until"))
        {
            long epoch = 0;
            if (!content.isNull("communication_disabled_until"))
                epoch = Helpers.toTimestamp(content.getString("communication_disabled_until"));
            if (epoch != member.getTimeOutEndRaw())
            {
                OffsetDateTime oldTime = member.getTimeOutEnd();
                member.setTimeOutEnd(epoch);
                getJDA().handleEvent(
                        new GuildMemberUpdateTimeOutEvent(
                                getJDA(), responseNumber,
                                member, oldTime));
            }
        }

        if (!content.isNull("joined_at") && !member.hasTimeJoined())
        {
            String joinedAtRaw = content.getString("joined_at");
            TemporalAccessor joinedAt = DateTimeFormatter.ISO_OFFSET_DATE_TIME.parse(joinedAtRaw);
            long joinEpoch = Instant.from(joinedAt).toEpochMilli();
            member.setJoinDate(joinEpoch);
        }

        if (!content.isNull("pending"))
        {
            boolean pending = content.getBoolean("pending");
            boolean oldPending = member.isPending();
            if (pending != oldPending)
            {
                member.setPending(pending);
                getJDA().handleEvent(
                    new GuildMemberUpdatePendingEvent(
                        getJDA(), responseNumber,
                        member, oldPending));
            }
        }

        if (!content.isNull("flags"))
        {
            int flags = content.getInt("flags");
            int oldFlags = member.getFlagsRaw();
            if (flags != oldFlags)
            {
                member.setFlags(flags);
                getJDA().handleEvent(
                    new GuildMemberUpdateFlagsEvent(
                        getJDA(), responseNumber,
                        member, Member.MemberFlag.fromRaw(oldFlags)));
            }
        }

        updateUser((UserImpl) member.getUser(), content.getObject("user"));
    }

    private void updateMemberRoles(MemberImpl member, List<Role> newRoles, long responseNumber)
    {
        Set<Role> currentRoles = member.getRoleSet();
        //Find the roles removed.
        List<Role> removedRoles = new LinkedList<>();
        each:
        for (Role role : currentRoles)
        {
            for (Iterator<Role> it = newRoles.iterator(); it.hasNext(); )
            {
                Role r = it.next();
                if (role.equals(r))
                {
                    it.remove();
                    continue each;
                }
            }
            removedRoles.add(role);
        }

        if (removedRoles.size() > 0)
            currentRoles.removeAll(removedRoles);
        if (newRoles.size() > 0)
            currentRoles.addAll(newRoles);

        if (removedRoles.size() > 0)
        {
            getJDA().handleEvent(
                new GuildMemberRoleRemoveEvent(
                    getJDA(), responseNumber,
                    member, removedRoles));
        }
        if (newRoles.size() > 0)
        {
            getJDA().handleEvent(
                new GuildMemberRoleAddEvent(
                    getJDA(), responseNumber,
                    member, newRoles));
        }
    }

    public void createPresence(MemberImpl member, DataObject presenceJson)
    {
        if (member == null)
            throw new NullPointerException("Provided member was null!");
        OnlineStatus onlineStatus = OnlineStatus.fromKey(presenceJson.getString("status"));
        if (onlineStatus == OnlineStatus.OFFLINE)
            return; // don't cache offline member presences!
        MemberPresenceImpl presence = member.getPresence();
        if (presence == null)
        {
            CacheView.SimpleCacheView<MemberPresenceImpl> view = member.getGuild().getPresenceView();
            if (view == null)
                return;
            presence = new MemberPresenceImpl();
            try (UnlockHook lock = view.writeLock())
            {
                view.getMap().put(member.getIdLong(), presence);
            }
        }

        boolean cacheGame = getJDA().isCacheFlagSet(CacheFlag.ACTIVITY);
        boolean cacheStatus = getJDA().isCacheFlagSet(CacheFlag.CLIENT_STATUS);

        DataArray activityArray = !cacheGame || presenceJson.isNull("activities") ? null : presenceJson.getArray("activities");
        DataObject clientStatusJson = !cacheStatus || presenceJson.isNull("client_status") ? null : presenceJson.getObject("client_status");
        List<Activity> activities = new ArrayList<>();
        boolean parsedActivity = false;

        if (cacheGame && activityArray != null)
        {
            for (int i = 0; i < activityArray.length(); i++)
            {
                try
                {
                    activities.add(createActivity(activityArray.getObject(i)));
                    parsedActivity = true;
                }
                catch (Exception ex)
                {
                    String userId = member.getId();
                    if (LOG.isDebugEnabled())
                        LOG.warn("Encountered exception trying to parse a presence! UserId: {} JSON: {}", userId, activityArray, ex);
                    else
                        LOG.warn("Encountered exception trying to parse a presence! UserId: {} Message: {} Enable debug for details", userId, ex.getMessage());
                }
            }
        }
        if (cacheGame && parsedActivity)
            presence.setActivities(activities);
        presence.setOnlineStatus(onlineStatus);
        if (clientStatusJson != null)
        {
            for (String key : clientStatusJson.keys())
            {
                ClientType type = ClientType.fromKey(key);
                OnlineStatus status = OnlineStatus.fromKey(clientStatusJson.getString(key));
                presence.setOnlineStatus(type, status);
            }
        }
    }

    public static Activity createActivity(DataObject gameJson)
    {
        String name = String.valueOf(gameJson.get("name"));
        String url = gameJson.isNull("url") ? null : String.valueOf(gameJson.get("url"));
        Activity.ActivityType type;
        try
        {
            type = gameJson.isNull("type")
                ? Activity.ActivityType.PLAYING
                : Activity.ActivityType.fromKey(Integer.parseInt(gameJson.get("type").toString()));
        }
        catch (NumberFormatException e)
        {
            type = Activity.ActivityType.PLAYING;
        }

        Activity.Timestamps timestamps = null;
        if (!gameJson.isNull("timestamps"))
        {
            DataObject obj = gameJson.getObject("timestamps");
            long start, end;
            start = obj.getLong("start", 0L);
            end = obj.getLong("end", 0L);
            timestamps = new Activity.Timestamps(start, end);
        }

        EmojiUnion emoji = null;
        if (!gameJson.isNull("emoji"))
            emoji = createEmoji(gameJson.getObject("emoji"));

        if (type == Activity.ActivityType.CUSTOM_STATUS)
        {
            if (gameJson.hasKey("state") && name.equalsIgnoreCase("Custom Status"))
            {
                name = gameJson.getString("state", "");
                gameJson = gameJson.remove("state");
            }
        }

        if (!CollectionUtils.containsAny(gameJson.keys(), richGameFields))
            return new ActivityImpl(name, url, type, timestamps, emoji);

        // data for spotify
        long id = gameJson.getLong("application_id", 0L);
        String sessionId = gameJson.getString("session_id", null);
        String syncId = gameJson.getString("sync_id", null);
        int flags = gameJson.getInt("flags", 0);
        String details = gameJson.isNull("details") ? null : String.valueOf(gameJson.get("details"));
        String state = gameJson.isNull("state") ? null : String.valueOf(gameJson.get("state"));

        RichPresence.Party party = null;
        if (!gameJson.isNull("party"))
        {
            DataObject obj = gameJson.getObject("party");
            String partyId = obj.isNull("id") ? null : obj.getString("id");
            DataArray sizeArr = obj.isNull("size") ? null : obj.getArray("size");
            long size = 0, max = 0;
            if (sizeArr != null && sizeArr.length() > 0)
            {
                size = sizeArr.getLong(0);
                max = sizeArr.length() < 2 ? 0 : sizeArr.getLong(1);
            }
            party = new RichPresence.Party(partyId, size, max);
        }

        String smallImageKey = null, smallImageText = null;
        String largeImageKey = null, largeImageText = null;
        if (!gameJson.isNull("assets"))
        {
            DataObject assets = gameJson.getObject("assets");
            if (!assets.isNull("small_image"))
            {
                smallImageKey = String.valueOf(assets.get("small_image"));
                smallImageText = assets.isNull("small_text") ? null : String.valueOf(assets.get("small_text"));
            }
            if (!assets.isNull("large_image"))
            {
                largeImageKey = String.valueOf(assets.get("large_image"));
                largeImageText = assets.isNull("large_text") ? null : String.valueOf(assets.get("large_text"));
            }
        }

        return new RichPresenceImpl(type, name, url,
            id, emoji, party, details, state, timestamps, syncId, sessionId, flags,
            largeImageKey, largeImageText, smallImageKey, smallImageText);
    }

    public RichCustomEmojiImpl createEmoji(GuildImpl guildObj, DataObject json)
    {
        DataArray emojiRoles = json.optArray("roles").orElseGet(DataArray::empty);
        final long emojiId = json.getLong("id");
        final User user = json.isNull("user") ? null : createUser(json.getObject("user"));
        RichCustomEmojiImpl emojiObj = (RichCustomEmojiImpl) guildObj.getEmojiById(emojiId);
        if (emojiObj == null)
            emojiObj = new RichCustomEmojiImpl(emojiId, guildObj);
        Set<Role> roleSet = emojiObj.getRoleSet();

        roleSet.clear();
        for (int j = 0; j < emojiRoles.length(); j++)
        {
            Role role = guildObj.getRoleById(emojiRoles.getString(j));
            if (role != null)
                roleSet.add(role);
        }
        if (user != null)
            emojiObj.setOwner(user);
        return emojiObj
                .setName(json.getString("name", ""))
                .setAnimated(json.getBoolean("animated"))
                .setManaged(json.getBoolean("managed"))
                .setAvailable(json.getBoolean("available", true));
    }

    public ScheduledEvent createScheduledEvent(GuildImpl guild, DataObject json)
    {
        final long id = json.getLong("id");
        ScheduledEventImpl scheduledEvent = (ScheduledEventImpl) guild.getScheduledEventsView().get(id);
        if (scheduledEvent == null)
        {
            SnowflakeCacheViewImpl<ScheduledEvent> scheduledEventView = guild.getScheduledEventsView();
            try (UnlockHook hook = scheduledEventView.writeLock())
            {
                scheduledEvent = new ScheduledEventImpl(id, guild);
                if (getJDA().isCacheFlagSet(CacheFlag.SCHEDULED_EVENTS))
                {
                    scheduledEventView.getMap().put(id, scheduledEvent);
                }
            }
        }

        scheduledEvent.setName(json.getString("name"))
                .setDescription(json.getString("description", null))
                .setStatus(ScheduledEvent.Status.fromKey(json.getInt("status", -1)))
                .setInterestedUserCount(json.getInt("user_count", -1))
                .setStartTime(json.getOffsetDateTime("scheduled_start_time"))
                .setEndTime(json.getOffsetDateTime("scheduled_end_time", null))
                .setImage(json.getString("image", null));

        final long creatorId = json.getLong("creator_id", 0);
        scheduledEvent.setCreatorId(creatorId);
        if (creatorId != 0)
        {
            if (json.hasKey("creator"))
                scheduledEvent.setCreator(createUser(json.getObject("creator")));
            else
                scheduledEvent.setCreator(getJDA().getUserById(creatorId));
        }
        final ScheduledEvent.Type type = ScheduledEvent.Type.fromKey(json.getInt("entity_type"));
        scheduledEvent.setType(type);
        switch (type)
        {
        case STAGE_INSTANCE:
        case VOICE:
            scheduledEvent.setLocation(json.getString("channel_id"));
            break;
        case EXTERNAL:
            String externalLocation;
            if (json.isNull("entity_metadata") || json.getObject("entity_metadata").isNull("location"))
                externalLocation = "";
            else
                externalLocation = json.getObject("entity_metadata").getString("location");

            scheduledEvent.setLocation(externalLocation);
        }
        return scheduledEvent;
    }


    public Category createCategory(DataObject json, long guildId)
    {
        return createCategory(null, json, guildId);
    }

    public Category createCategory(GuildImpl guild, DataObject json, long guildId)
    {
        boolean playbackCache = false;
        final long id = json.getLong("id");
        CategoryImpl channel = (CategoryImpl) getJDA().getCategoriesView().get(id);
        if (channel == null)
        {
            if (guild == null)
                guild = (GuildImpl) getJDA().getGuildsView().get(guildId);
            SnowflakeCacheViewImpl<Category>
                    guildCategoryView = guild.getCategoriesView(),
                    categoryView = getJDA().getCategoriesView();
            try (
                UnlockHook glock = guildCategoryView.writeLock();
                UnlockHook jlock = categoryView.writeLock())
            {
                channel = new CategoryImpl(id, guild);
                guildCategoryView.getMap().put(id, channel);
                playbackCache = categoryView.getMap().put(id, channel) == null;
            }
        }

        channel
            .setName(json.getString("name"))
            .setPosition(json.getInt("position"));

        createOverridesPass(channel, json.getArray("permission_overwrites"));
        if (playbackCache)
            getJDA().getEventCache().playbackCache(EventCache.Type.CHANNEL, id);
        return channel;
    }

    public TextChannel createTextChannel(DataObject json, long guildId)
    {
        return createTextChannel(null, json, guildId);

    }

    public TextChannel createTextChannel(GuildImpl guildObj, DataObject json, long guildId)
    {
        boolean playbackCache = false;
        final long id = json.getLong("id");
        TextChannelImpl channel = (TextChannelImpl) getJDA().getTextChannelsView().get(id);
        if (channel == null)
        {
            if (guildObj == null)
                guildObj = (GuildImpl) getJDA().getGuildsView().get(guildId);
            SnowflakeCacheViewImpl<TextChannel>
                    guildTextView = guildObj.getTextChannelsView(),
                    textView = getJDA().getTextChannelsView();
            try (
                UnlockHook glock = guildTextView.writeLock();
                UnlockHook jlock = textView.writeLock())
            {
                channel = new TextChannelImpl(id, guildObj);
                guildTextView.getMap().put(id, channel);
                playbackCache = textView.getMap().put(id, channel) == null;
            }
        }

        channel
            .setParentCategory(json.getLong("parent_id", 0))
            .setLatestMessageIdLong(json.getLong("last_message_id", 0))
            .setName(json.getString("name"))
            .setTopic(json.getString("topic", null))
            .setPosition(json.getInt("position"))
            .setNSFW(json.getBoolean("nsfw"))
            .setDefaultThreadSlowmode(json.getInt("default_thread_rate_limit_per_user", 0))
            .setSlowmode(json.getInt("rate_limit_per_user", 0));

        createOverridesPass(channel, json.getArray("permission_overwrites"));
        if (playbackCache)
            getJDA().getEventCache().playbackCache(EventCache.Type.CHANNEL, id);
        return channel;
    }

    public NewsChannel createNewsChannel(DataObject json, long guildId)
    {
        return createNewsChannel(null, json, guildId);

    }

    public NewsChannel createNewsChannel(GuildImpl guildObj, DataObject json, long guildId)
    {
        boolean playbackCache = false;
        final long id = json.getLong("id");
        NewsChannelImpl channel = (NewsChannelImpl) getJDA().getNewsChannelView().get(id);
        if (channel == null)
        {
            if (guildObj == null)
                guildObj = (GuildImpl) getJDA().getGuildsView().get(guildId);
            SnowflakeCacheViewImpl<NewsChannel>
                    guildNewsView = guildObj.getNewsChannelView(),
                    newsView = getJDA().getNewsChannelView();
            try (
                    UnlockHook glock = guildNewsView.writeLock();
                    UnlockHook jlock = newsView.writeLock())
            {
                channel = new NewsChannelImpl(id, guildObj);
                guildNewsView.getMap().put(id, channel);
                playbackCache = newsView.getMap().put(id, channel) == null;
            }
        }

        channel
                .setParentCategory(json.getLong("parent_id", 0))
                .setLatestMessageIdLong(json.getLong("last_message_id", 0))
                .setName(json.getString("name"))
                .setTopic(json.getString("topic", null))
                .setPosition(json.getInt("position"))
                .setNSFW(json.getBoolean("nsfw"));

        createOverridesPass(channel, json.getArray("permission_overwrites"));
        if (playbackCache)
            getJDA().getEventCache().playbackCache(EventCache.Type.CHANNEL, id);
        return channel;
    }

    public VoiceChannel createVoiceChannel(DataObject json, long guildId)
    {
        return createVoiceChannel(null, json, guildId);
    }

    public VoiceChannel createVoiceChannel(GuildImpl guild, DataObject json, long guildId)
    {
        boolean playbackCache = false;
        final long id = json.getLong("id");
        VoiceChannelImpl channel = ((VoiceChannelImpl) getJDA().getVoiceChannelsView().get(id));
        if (channel == null)
        {
            if (guild == null)
                guild = (GuildImpl) getJDA().getGuildsView().get(guildId);
            SnowflakeCacheViewImpl<VoiceChannel>
                    guildVoiceView = guild.getVoiceChannelsView(),
                    voiceView = getJDA().getVoiceChannelsView();
            try (
                UnlockHook vlock = guildVoiceView.writeLock();
                UnlockHook jlock = voiceView.writeLock())
            {
                channel = new VoiceChannelImpl(id, guild);
                guildVoiceView.getMap().put(id, channel);
                playbackCache = voiceView.getMap().put(id, channel) == null;
            }
        }

        channel
            .setParentCategory(json.getLong("parent_id", 0))
            .setLatestMessageIdLong(json.getLong("last_message_id", 0))
            .setName(json.getString("name"))
            .setPosition(json.getInt("position"))
            .setUserLimit(json.getInt("user_limit"))
            .setNSFW(json.getBoolean("nsfw"))
            .setBitrate(json.getInt("bitrate"))
            .setRegion(json.getString("rtc_region", null))
//            .setDefaultThreadSlowmode(json.getInt("default_thread_rate_limit_per_user", 0))
            .setSlowmode(json.getInt("rate_limit_per_user", 0));

        createOverridesPass(channel, json.getArray("permission_overwrites"));
        if (playbackCache)
            getJDA().getEventCache().playbackCache(EventCache.Type.CHANNEL, id);
        return channel;
    }

    public StageChannel createStageChannel(DataObject json, long guildId)
    {
        return createStageChannel(null, json, guildId);
    }

    public StageChannel createStageChannel(GuildImpl guild, DataObject json, long guildId)
    {
        boolean playbackCache = false;
        final long id = json.getLong("id");
        StageChannelImpl channel = ((StageChannelImpl) getJDA().getStageChannelView().get(id));
        if (channel == null)
        {
            if (guild == null)
                guild = (GuildImpl) getJDA().getGuildsView().get(guildId);
            SnowflakeCacheViewImpl<StageChannel>
                    guildStageView = guild.getStageChannelsView(),
                    stageView = getJDA().getStageChannelView();
            try (
                    UnlockHook vlock = guildStageView.writeLock();
                    UnlockHook jlock = stageView.writeLock())
            {
                channel = new StageChannelImpl(id, guild);
                guildStageView.getMap().put(id, channel);
                playbackCache = stageView.getMap().put(id, channel) == null;
            }
        }

        channel
            .setParentCategory(json.getLong("parent_id", 0))
            .setLatestMessageIdLong(json.getLong("last_message_id", 0))
            .setName(json.getString("name"))
            .setPosition(json.getInt("position"))
            .setBitrate(json.getInt("bitrate"))
            .setUserLimit(json.getInt("user_limit", 0))
            .setNSFW(json.getBoolean("nsfw"))
            .setRegion(json.getString("rtc_region", null))
//            .setDefaultThreadSlowmode(json.getInt("default_thread_rate_limit_per_user", 0))
            .setSlowmode(json.getInt("rate_limit_per_user", 0));

        createOverridesPass(channel, json.getArray("permission_overwrites"));
        if (playbackCache)
            getJDA().getEventCache().playbackCache(EventCache.Type.CHANNEL, id);
        return channel;
    }

    public ThreadChannel createThreadChannel(DataObject json, long guildId)
    {
        return createThreadChannel(null, json, guildId);
    }

    public ThreadChannel createThreadChannel(GuildImpl guild, DataObject json, long guildId)
    {
        boolean playbackCache = false;
        final long id = json.getUnsignedLong("id");
        final long parentId = json.getUnsignedLong("parent_id");
        final ChannelType type = ChannelType.fromId(json.getInt("type"));

        if (guild == null)
            guild = (GuildImpl) getJDA().getGuildsView().get(guildId);

        IThreadContainer parent = guild.getChannelById(IThreadContainer.class, parentId);
        if (parent == null)
            throw new IllegalArgumentException(MISSING_CHANNEL);

        ThreadChannelImpl channel = ((ThreadChannelImpl) getJDA().getThreadChannelsView().get(id));
        if (channel == null)
        {
            SnowflakeCacheViewImpl<ThreadChannel>
                    guildThreadView = guild.getThreadChannelsView(),
                    threadView = getJDA().getThreadChannelsView();
            try (
                    UnlockHook vlock = guildThreadView.writeLock();
                    UnlockHook jlock = threadView.writeLock())
            {
                channel = new ThreadChannelImpl(id, guild, type);
                guildThreadView.getMap().put(id, channel);
                playbackCache = threadView.getMap().put(id, channel) == null;
            }
        }

        DataObject threadMetadata = json.getObject("thread_metadata");

        if (!json.isNull("applied_tags") && api.isCacheFlagSet(CacheFlag.FORUM_TAGS))
        {
            DataArray array = json.getArray("applied_tags");
            channel.setAppliedTags(IntStream.range(0, array.length()).mapToLong(array::getUnsignedLong));
        }

        channel
                .setName(json.getString("name"))
                .setFlags(json.getInt("flags", 0))
                .setParentChannel(parent)
                .setOwnerId(json.getLong("owner_id"))
                .setMemberCount(json.getInt("member_count"))
                .setMessageCount(json.getInt("message_count"))
                .setTotalMessageCount(json.getInt("total_message_count", 0))
                .setLatestMessageIdLong(json.getLong("last_message_id", 0))
                .setSlowmode(json.getInt("rate_limit_per_user", 0))
                .setLocked(threadMetadata.getBoolean("locked"))
                .setArchived(threadMetadata.getBoolean("archived"))
                .setInvitable(threadMetadata.getBoolean("invitable"))
                .setArchiveTimestamp(Helpers.toTimestamp(threadMetadata.getString("archive_timestamp")))
                .setCreationTimestamp(threadMetadata.isNull("create_timestamp") ? 0 : Helpers.toTimestamp(threadMetadata.getString("create_timestamp")))
                .setAutoArchiveDuration(ThreadChannel.AutoArchiveDuration.fromKey(threadMetadata.getInt("auto_archive_duration")));

        //If the bot in the thread already, then create a thread member for the bot.
        if (!json.isNull("member"))
        {
            ThreadMember selfThreadMember = createThreadMember(channel, guild.getSelfMember(), json.getObject("member"));
            CacheView.SimpleCacheView<ThreadMember> view = channel.getThreadMemberView();
            try (UnlockHook lock = view.writeLock())
            {
                view.getMap().put(selfThreadMember.getIdLong(), selfThreadMember);
            }
        }

        if (playbackCache)
            getJDA().getEventCache().playbackCache(EventCache.Type.CHANNEL, id);
        return channel;
    }

    public ThreadMember createThreadMember(GuildImpl guild, ThreadChannelImpl threadChannel, DataObject json)
    {
        DataObject memberJson = json.getObject("member");
        DataObject presenceJson = json.isNull("presence") ? null : json.getObject("presence");

        Member member = createMember(guild, memberJson, null, presenceJson);
        return createThreadMember(threadChannel, member, json);
    }

    public ThreadMember createThreadMember(ThreadChannelImpl threadChannel, Member member, DataObject json)
    {
        ThreadMemberImpl threadMember = new ThreadMemberImpl(member, threadChannel);
        threadMember
            .setJoinedTimestamp(Helpers.toTimestamp(json.getString("join_timestamp")));

        return threadMember;
    }

    public ForumChannel createForumChannel(DataObject json, long guildId)
    {
        return createForumChannel(null, json, guildId);
    }

    public ForumChannel createForumChannel(GuildImpl guild, DataObject json, long guildId)
    {
        boolean playbackCache = false;
        final long id = json.getLong("id");
        ForumChannelImpl channel = (ForumChannelImpl) getJDA().getForumChannelsView().get(id);
        if (channel == null)
        {
            if (guild == null)
                guild = (GuildImpl) getJDA().getGuildsView().get(guildId);
            SnowflakeCacheViewImpl<ForumChannel>
                    guildView = guild.getForumChannelsView(),
                    globalView = getJDA().getForumChannelsView();
            try (
                    UnlockHook vlock = guildView.writeLock();
                    UnlockHook jlock = globalView.writeLock())
            {
                channel = new ForumChannelImpl(id, guild);
                guildView.getMap().put(id, channel);
                playbackCache = globalView.getMap().put(id, channel) == null;
            }
        }

        if (api.isCacheFlagSet(CacheFlag.FORUM_TAGS))
        {
            DataArray tags = json.getArray("available_tags");
            for (int i = 0; i < tags.length(); i++)
                createForumTag(channel, tags.getObject(i), i);
        }

        channel
                .setParentCategory(json.getLong("parent_id", 0))
                .setFlags(json.getInt("flags", 0))
                .setDefaultReaction(json.optObject("default_reaction_emoji").orElse(null))
//                .setDefaultSortOrder(json.getInt("default_sort_order", -1))
                .setDefaultLayout(json.getInt("default_forum_layout", -1))
                .setName(json.getString("name"))
                .setTopic(json.getString("topic", null))
                .setPosition(json.getInt("position"))
                .setDefaultThreadSlowmode(json.getInt("default_thread_rate_limit_per_user", 0))
                .setSlowmode(json.getInt("rate_limit_per_user", 0))
                .setNSFW(json.getBoolean("nsfw"));

        createOverridesPass(channel, json.getArray("permission_overwrites"));
        if (playbackCache)
            getJDA().getEventCache().playbackCache(EventCache.Type.CHANNEL, id);
        return channel;
    }

    public ForumTagImpl createForumTag(ForumChannelImpl channel, DataObject json, int index)
    {
        final long id = json.getUnsignedLong("id");
        SortedSnowflakeCacheViewImpl<ForumTag> cache = channel.getAvailableTagCache();
        ForumTagImpl tag = (ForumTagImpl) cache.get(id);

        if (tag == null)
        {
            try (UnlockHook lock = cache.writeLock())
            {
                tag = new ForumTagImpl(id);
                cache.getMap().put(id, tag);
            }
        }

        tag.setName(json.getString("name"))
           .setModerated(json.getBoolean("moderated"))
           .setEmoji(json)
           .setPosition(index);
        return tag;
    }

    public PrivateChannel createPrivateChannel(DataObject json)
    {
        return createPrivateChannel(json, null);
    }

    public PrivateChannel createPrivateChannel(DataObject json, UserImpl user)
    {
        final long channelId = json.getUnsignedLong("id");
        PrivateChannelImpl channel = (PrivateChannelImpl) api.getPrivateChannelById(channelId);
        if (channel == null)
        {
            channel = new PrivateChannelImpl(getJDA(), channelId, user)
                    .setLatestMessageIdLong(json.getLong("last_message_id", 0));
        }
        UserImpl recipient = user;
        if (channel.getUser() == null)
        {
            if (recipient == null && (json.hasKey("recipients") || json.hasKey("recipient")))
            {
                //if we don't know the recipient, and we have information on them, we can use that
                DataObject recipientJson = json.hasKey("recipients") ?
                        json.getArray("recipients").getObject(0) :
                        json.getObject("recipient");
                final long userId = recipientJson.getUnsignedLong("id");
                recipient = (UserImpl) getJDA().getUserById(userId);
                if (recipient == null)
                {
                    recipient = createUser(recipientJson);
                }
            }
            if (recipient != null)
            {
                //update the channel if we have found the user
                channel.setUser(recipient);
            }
        }
        if (recipient != null)
        {
            recipient.setPrivateChannel(channel);
        }
        // only add channels to the cache when they come from an event, otherwise we would never remove the channel
        cachePrivateChannel(channel);
        api.usedPrivateChannel(channelId);
        return channel;
    }

    private void cachePrivateChannel(PrivateChannelImpl priv)
    {
        SnowflakeCacheViewImpl<PrivateChannel> privateView = getJDA().getPrivateChannelsView();
        try (UnlockHook hook = privateView.writeLock())
        {
            privateView.getMap().put(priv.getIdLong(), priv);
        }
        api.usedPrivateChannel(priv.getIdLong());
        getJDA().getEventCache().playbackCache(EventCache.Type.CHANNEL, priv.getIdLong());
    }

    @Nullable
    public StageInstance createStageInstance(GuildImpl guild, DataObject json)
    {
        long channelId = json.getUnsignedLong("channel_id");
        StageChannelImpl channel = (StageChannelImpl) guild.getStageChannelById(channelId);
        if (channel == null)
            return null;

        long id = json.getUnsignedLong("id");
        String topic = json.getString("topic");
        StageInstance.PrivacyLevel level = StageInstance.PrivacyLevel.fromKey(json.getInt("privacy_level", -1));


        StageInstanceImpl instance = (StageInstanceImpl) channel.getStageInstance();
        if (instance == null)
        {
            instance = new StageInstanceImpl(id, channel);
            channel.setStageInstance(instance);
        }

        return instance
                .setPrivacyLevel(level)
                .setTopic(topic);
    }

    public void createOverridesPass(IPermissionContainerMixin<?> channel, DataArray overrides)
    {
        for (int i = 0; i < overrides.length(); i++)
        {
            try
            {
                createPermissionOverride(overrides.getObject(i), channel);
            }
            catch (NoSuchElementException e)
            {
                //Caused by Discord not properly clearing PermissionOverrides when a Member leaves a Guild.
                LOG.debug("{}. Ignoring PermissionOverride.", e.getMessage());
            }
            catch (IllegalArgumentException e)
            {
                //Missing handling for a type
                LOG.warn("{}. Ignoring PermissionOverride.", e.getMessage());
            }
        }
    }

    public Role createRole(GuildImpl guild, DataObject roleJson, long guildId)
    {
        boolean playbackCache = false;
        final long id = roleJson.getLong("id");
        if (guild == null)
            guild = (GuildImpl) getJDA().getGuildsView().get(guildId);
        RoleImpl role = (RoleImpl) guild.getRolesView().get(id);
        if (role == null)
        {
            SnowflakeCacheViewImpl<Role> roleView = guild.getRolesView();
            try (UnlockHook hook = roleView.writeLock())
            {
                role = new RoleImpl(id, guild);
                playbackCache = roleView.getMap().put(id, role) == null;
            }
        }
        final int color = roleJson.getInt("color");
        role.setName(roleJson.getString("name"))
            .setRawPosition(roleJson.getInt("position"))
            .setRawPermissions(roleJson.getLong("permissions"))
            .setManaged(roleJson.getBoolean("managed"))
            .setHoisted(roleJson.getBoolean("hoist"))
            .setColor(color == 0 ? Role.DEFAULT_COLOR_RAW : color)
            .setMentionable(roleJson.getBoolean("mentionable"))
            .setTags(roleJson.optObject("tags").orElseGet(DataObject::empty));

        final String iconId = roleJson.getString("icon", null);
        final String emoji = roleJson.getString("unicode_emoji", null);
        if (iconId == null && emoji == null)
            role.setIcon(null);
        else
            role.setIcon(new RoleIcon(iconId, emoji, id));

        if (playbackCache)
            getJDA().getEventCache().playbackCache(EventCache.Type.ROLE, id);
        return role;
    }

    public ReceivedMessage createMessageWithGuild(DataObject json, @Nonnull Guild guild)
    {
        return createMessage0(json, null, (GuildImpl) guild, false);
    }

    public ReceivedMessage createMessageWithChannel(DataObject json, @Nonnull MessageChannel channel, boolean modifyCache)
    {
        // Use channel directly if message is from a known guild channel
        if (channel instanceof GuildMessageChannel)
            return createMessage0(json, channel, (GuildImpl) ((GuildMessageChannel) channel).getGuild(), modifyCache);
        // Try to resolve private channel recipient if needed
        if (channel instanceof PrivateChannel)
            return createMessageWithLookup(json, null, modifyCache);
        throw new IllegalArgumentException(MISSING_CHANNEL);
    }

    public ReceivedMessage createMessageWithLookup(DataObject json, @Nullable Guild guild, boolean modifyCache)
    {
        //Private channels may be partial in our cache and missing recipient information
        // we can try and derive the user from the message here
        if (guild == null)
            return createMessage0(json, createPrivateChannelByMessage(json), null, modifyCache);
        //If we know that the message was sent in a guild, we can use the guild to resolve the channel directly
        MessageChannel channel = guild.getChannelById(MessageChannel.class, json.getUnsignedLong("channel_id"));
//        if (channel == null)
//            throw new IllegalArgumentException(MISSING_CHANNEL);
        return createMessage0(json, channel, (GuildImpl) guild, modifyCache);
    }

    // This tries to build a private channel instance through an arbitrary message object
    private PrivateChannel createPrivateChannelByMessage(DataObject message)
    {
        final long channelId = message.getLong("channel_id");
        final DataObject author = message.getObject("author");
        final long authorId = author.getLong("id");

        PrivateChannelImpl channel = (PrivateChannelImpl) getJDA().getPrivateChannelById(channelId);
        boolean isAuthorSelfUser = authorId == getJDA().getSelfUser().getIdLong();
        if (channel == null)
        {
            DataObject channelData = DataObject.empty()
                    .put("id", channelId);

            //if we see an author that isn't us, we can assume that is the other side of this private channel
            //if the author is us, we learn no information about the user at the other end
            if (!isAuthorSelfUser)
                channelData.put("recipient", author);

            //even without knowing the user at the other end, we can still construct a minimal channel
            channel = (PrivateChannelImpl) createPrivateChannel(channelData);
        }
        else if (channel.getUser() == null && !isAuthorSelfUser)
        {
            //In this situation, we already know the channel
            // but the message provided us with the recipient
            // which we can now add to the channel
            UserImpl user = createUser(author);
            channel.setUser(user);
            user.setPrivateChannel(channel);
        }

        return channel;
    }

    private ReceivedMessage createMessage0(DataObject jsonObject, @Nullable MessageChannel channel, @Nullable GuildImpl guild, boolean modifyCache)
    {
        MessageType type = MessageType.fromId(jsonObject.getInt("type"));
        if (type == MessageType.UNKNOWN)
            throw new IllegalArgumentException(UNKNOWN_MESSAGE_TYPE);

        final long id = jsonObject.getLong("id");
        final DataObject author = jsonObject.getObject("author");
        final long authorId = author.getLong("id");
        final long channelId = jsonObject.getUnsignedLong("channel_id");
        MemberImpl member = null;

        // Member details for author
        if (guild != null && !jsonObject.isNull("member"))
        {
            DataObject memberJson = jsonObject.getObject("member");
            memberJson.put("user", author);
            member = createMember(guild, memberJson);
            if (modifyCache)
            {
                // Update member cache with new information if needed
                updateMemberCache(member);
            }
        }

        final String content = jsonObject.getString("content", "");
        final boolean fromWebhook = jsonObject.hasKey("webhook_id");
        final long applicationId = jsonObject.getUnsignedLong("application_id", 0);
        final boolean pinned = jsonObject.getBoolean("pinned");
        final boolean tts = jsonObject.getBoolean("tts");
        final boolean mentionsEveryone = jsonObject.getBoolean("mention_everyone");
        final OffsetDateTime editTime = jsonObject.isNull("edited_timestamp") ? null : OffsetDateTime.parse(jsonObject.getString("edited_timestamp"));
        final String nonce = jsonObject.isNull("nonce") ? null : jsonObject.get("nonce").toString();
        final int flags = jsonObject.getInt("flags", 0);

        // Message accessories
        MessageChannel tmpChannel = channel; // because java
        final List<Message.Attachment> attachments = map(jsonObject, "attachments",   this::createMessageAttachment);
        final List<MessageEmbed>       embeds      = map(jsonObject, "embeds",        this::createMessageEmbed);
        // TODO: Fix channel handling, does this even need a channel instance?
        final List<MessageReaction>    reactions   = map(jsonObject, "reactions",     (obj) -> createMessageReaction(tmpChannel, id, obj));
        final List<StickerItem>        stickers    = map(jsonObject, "sticker_items", this::createStickerItem);

        // Message activity (for game invites/spotify)
        MessageActivity activity = null;
        if (!jsonObject.isNull("activity"))
            activity = createMessageActivity(jsonObject);

        // Message Author
        User user;
        if (guild != null)
        {
            if (member == null)
                member = (MemberImpl) guild.getMemberById(authorId);
            user = member != null ? member.getUser() : null;
            if (user == null)
            {
                if (fromWebhook || !modifyCache)
                    user = createUser(author);
                else
                    throw new IllegalArgumentException(MISSING_USER); // Specifically for MESSAGE_CREATE
            }
        }
        else
        {
            //Assume private channel
            if (authorId == getJDA().getSelfUser().getIdLong())
            {
                user = getJDA().getSelfUser();
            }
            else
            {
                //Note, while PrivateChannel.getUser() can produce null, this invocation of it WILL NOT produce null
                // because when the bot receives a message in a private channel that was _not authored by the bot_ then
                // the message had to have come from the user, so that means that we had all the information to build
                // the channel properly (or fill-in the missing user info of an existing partial channel)
                user = ((PrivateChannel) channel).getUser();
            }
        }

        if (modifyCache && !fromWebhook) // update the user information on message receive
            updateUser((UserImpl) user, author);

        // Message Reference (Reply or Pin)
        Message referencedMessage = null;
        if (!jsonObject.isNull("referenced_message"))
        {
            DataObject referenceJson = jsonObject.getObject("referenced_message");
            try
            {
                referencedMessage = createMessage0(referenceJson, channel, guild, false);
            }
            catch (IllegalArgumentException ex)
            {
                // We can just discard the message for some trivial cases
                if (UNKNOWN_MESSAGE_TYPE.equals(ex.getMessage()))
                    LOG.debug("Received referenced message with unknown type. Type: {}", referenceJson.getInt("type", -1));
                else if (MISSING_CHANNEL.equals(ex.getMessage()))
                    LOG.debug("Received referenced message with unknown channel. channel_id: {} Type: {}",
                        referenceJson.getUnsignedLong("channel_id", 0), referenceJson.getInt("type", -1));
                else
                    throw ex;
            }
        }

        MessageReference messageReference = null;
        if (!jsonObject.isNull("message_reference")) // always contains the channel + message id for a referenced message
        {                                                // used for when referenced_message is not provided
            DataObject messageReferenceJson = jsonObject.getObject("message_reference");

            messageReference = new MessageReference(
                    messageReferenceJson.getLong("message_id", 0),
                    messageReferenceJson.getLong("channel_id", 0),
                    messageReferenceJson.getLong("guild_id", 0),
                    referencedMessage,
                    api
            );
        }

        // Message Components
        List<ActionRow> components = Collections.emptyList();
        Optional<DataArray> componentsArrayOpt = jsonObject.optArray("components");
        if (componentsArrayOpt.isPresent())
        {
            DataArray array = componentsArrayOpt.get();
            components = array.stream(DataArray::getObject)
                    .filter(it -> it.getInt("type", 0) == 1)
                    .map(ActionRow::fromData)
                    .collect(Collectors.toList());
        }

        // Application command and component replies
        Message.Interaction messageInteraction = null;
        if (!jsonObject.isNull("interaction"))
            messageInteraction = createMessageInteraction(guild, jsonObject.getObject("interaction"));

        // Lazy Mention parsing and caching (includes reply mentions)
        Mentions mentions = new MessageMentionsImpl(
            api, guild, content, mentionsEveryone,
            jsonObject.getArray("mentions"), jsonObject.getArray("mention_roles")
        );

        ThreadChannel startedThread = null;
        if (guild != null && !jsonObject.isNull("thread"))
            startedThread = createThreadChannel(guild, jsonObject.getObject("thread"), guild.getIdLong());

        int position = jsonObject.getInt("position", -1);

        if (!type.isSystem())
        {
<<<<<<< HEAD
            return new ReceivedMessage(id, channelId, api, guild, channel, type, messageReference, fromWebhook, applicationId, tts, pinned,
                    content, nonce, user, member, activity, editTime, mentions, reactions, attachments, embeds, stickers, components, flags, messageInteraction, startedThread);
=======
            return new ReceivedMessage(id, channel, type, messageReference, fromWebhook, applicationId, tts, pinned,
                    content, nonce, user, member, activity, editTime, mentions, reactions, attachments, embeds, stickers, components, flags, messageInteraction, startedThread, position);
>>>>>>> b877574e
        }
        else
        {
            return new SystemMessage(id, channel, type, messageReference, fromWebhook, applicationId, tts, pinned,
                    content, nonce, user, member, activity, editTime, mentions, reactions, attachments, embeds, stickers, flags, startedThread, position);
        }
    }

    private static MessageActivity createMessageActivity(DataObject jsonObject)
    {
        DataObject activityData = jsonObject.getObject("activity");
        final MessageActivity.ActivityType activityType = MessageActivity.ActivityType.fromId(activityData.getInt("type"));
        final String partyId = activityData.getString("party_id", null);
        MessageActivity.Application application = null;

        if (!jsonObject.isNull("application"))
        {
            DataObject applicationData = jsonObject.getObject("application");

            final String name = applicationData.getString("name");
            final String description = applicationData.getString("description", "");
            final String iconId = applicationData.getString("icon", null);
            final String coverId = applicationData.getString("cover_image", null);
            final long applicationId = applicationData.getLong("id");

            application = new MessageActivity.Application(name, description, iconId, coverId, applicationId);
        }
        if (activityType == MessageActivity.ActivityType.UNKNOWN)
        {
            LOG.debug("Received an unknown ActivityType, Activity: {}", activityData);
        }

        return new MessageActivity(activityType, partyId, application);
    }

    public MessageReaction createMessageReaction(MessageChannel chan, long id, DataObject obj)
    {
        DataObject emoji = obj.getObject("emoji");
        final int count = obj.getInt("count", -1);
        final boolean me = obj.getBoolean("me");
        EmojiUnion emojiObj = createEmoji(emoji);

        return new MessageReaction(chan, emojiObj, id, me, count);
    }

    public Message.Attachment createMessageAttachment(DataObject jsonObject)
    {
        final boolean ephemeral = jsonObject.getBoolean("ephemeral", false);
        final int width = jsonObject.getInt("width", -1);
        final int height = jsonObject.getInt("height", -1);
        final int size = jsonObject.getInt("size");
        final String url = jsonObject.getString("url");
        final String proxyUrl = jsonObject.getString("proxy_url");
        final String filename = jsonObject.getString("filename");
        final String contentType = jsonObject.getString("content_type", null);
        final String description = jsonObject.getString("description", null);
        final long id = jsonObject.getLong("id");
        final String waveform = jsonObject.getString("waveform", null);
        final double duration = jsonObject.getDouble("duration_secs", 0);
        return new Message.Attachment(id, url, proxyUrl, filename, contentType, description, size, height, width, ephemeral, waveform, duration, getJDA());
    }

    public MessageEmbed createMessageEmbed(DataObject content)
    {
        if (content.isNull("type"))
            throw new IllegalStateException("Encountered embed object with missing/null type field for Json: " + content);
        EmbedType type = EmbedType.fromKey(content.getString("type"));
        final String url = content.getString("url", null);
        final String title = content.getString("title", null);
        final String description = content.getString("description", null);
        final OffsetDateTime timestamp = content.isNull("timestamp") ? null : OffsetDateTime.parse(content.getString("timestamp"));
        final int color = content.isNull("color") ? Role.DEFAULT_COLOR_RAW : content.getInt("color");

        final Thumbnail thumbnail;
        if (content.isNull("thumbnail"))
        {
            thumbnail = null;
        }
        else
        {
            DataObject obj = content.getObject("thumbnail");
            thumbnail = new Thumbnail(obj.getString("url", null),
                                      obj.getString("proxy_url", null),
                                      obj.getInt("width", -1),
                                      obj.getInt("height", -1));
        }

        final Provider provider;
        if (content.isNull("provider"))
        {
            provider = null;
        }
        else
        {
            DataObject obj = content.getObject("provider");
            provider = new Provider(obj.getString("name", null),
                                    obj.getString("url", null));
        }

        final AuthorInfo author;
        if (content.isNull("author"))
        {
            author = null;
        }
        else
        {
            DataObject obj = content.getObject("author");
            author = new AuthorInfo(obj.getString("name", null),
                                    obj.getString("url", null),
                                    obj.getString("icon_url", null),
                                    obj.getString("proxy_icon_url", null));
        }

        final VideoInfo video;
        if (content.isNull("video"))
        {
            video = null;
        }
        else
        {
            DataObject obj = content.getObject("video");
            video = new VideoInfo(obj.getString("url", null),
                                  obj.getInt("width", -1),
                                  obj.getInt("height", -1));
        }

        final Footer footer;
        if (content.isNull("footer"))
        {
            footer = null;
        }
        else
        {
            DataObject obj = content.getObject("footer");
            footer = new Footer(obj.getString("text", null),
                                obj.getString("icon_url", null),
                                obj.getString("proxy_icon_url", null));
        }

        final ImageInfo image;
        if (content.isNull("image"))
        {
            image = null;
        }
        else
        {
            DataObject obj = content.getObject("image");
            image = new ImageInfo(obj.getString("url", null),
                                  obj.getString("proxy_url", null),
                                  obj.getInt("width", -1),
                                  obj.getInt("height", -1));
        }

        final List<Field> fields = map(content, "fields", (obj) ->
            new Field(obj.getString("name", null),
                      obj.getString("value", null),
                      obj.getBoolean("inline"),
                      false)
        );

        return createMessageEmbed(url, title, description, type, timestamp,
                color, thumbnail, provider, author, video, footer, image, fields);
    }

    public static MessageEmbed createMessageEmbed(String url, String title, String description, EmbedType type, OffsetDateTime timestamp,
                                           int color, Thumbnail thumbnail, Provider siteProvider, AuthorInfo author,
                                           VideoInfo videoInfo, Footer footer, ImageInfo image, List<Field> fields)
    {
        return new MessageEmbed(url, title, description, type, timestamp,
            color, thumbnail, siteProvider, author, videoInfo, footer, image, fields);
    }

    public StickerItem createStickerItem(DataObject content)
    {
        long id = content.getLong("id");
        String name = content.getString("name");
        Sticker.StickerFormat format = Sticker.StickerFormat.fromId(content.getInt("format_type"));
        return new StickerItemImpl(id, format, name);
    }

    public RichStickerImpl createRichSticker(DataObject content)
    {
        long id = content.getLong("id");
        String name = content.getString("name");
        Sticker.StickerFormat format = Sticker.StickerFormat.fromId(content.getInt("format_type"));
        Sticker.Type type = Sticker.Type.fromId(content.getInt("type", -1));

        String description = content.getString("description", "");
        Set<String> tags = Collections.emptySet();
        if (!content.isNull("tags"))
        {
            String[] array = content.getString("tags").split(",\\s*");
            tags = Helpers.setOf(array);
        }

        switch (type)
        {
        case GUILD:
            boolean available = content.getBoolean("available");
            long guildId = content.getUnsignedLong("guild_id", 0L);
            User owner = content.isNull("user") ? null : createUser(content.getObject("user"));
            return new GuildStickerImpl(id, format, name, tags, description, available, guildId, api, owner);
        case STANDARD:
            long packId = content.getUnsignedLong("pack_id", 0L);
            int sortValue = content.getInt("sort_value", -1);
            return new StandardStickerImpl(id, format, name, tags, description, packId, sortValue);
        default:
            throw new IllegalArgumentException("Unknown sticker type. Type: " + type  +" JSON: " + content);
        }
    }

    public StickerPack createStickerPack(DataObject content)
    {
        long id = content.getUnsignedLong("id");
        String name = content.getString("name");
        String description = content.getString("description", "");
        long skuId = content.getUnsignedLong("sku_id", 0);
        long coverId = content.getUnsignedLong("cover_sticker_id", 0);
        long bannerId = content.getUnsignedLong("banner_asset_id", 0);

        DataArray stickerArr = content.getArray("stickers");
        List<StandardSticker> stickers = new ArrayList<>(stickerArr.length());
        for (int i = 0; i < stickerArr.length(); i++)
        {
            DataObject object = null;
            try
            {
                object = stickerArr.getObject(i);
                StandardSticker sticker = (StandardSticker) createRichSticker(object);
                stickers.add(sticker);
            }
            catch (ParsingException | ClassCastException ex)
            {
                LOG.error("Sticker contained in pack {} ({}) could not be parsed. JSON: {}", name, id, object);
            }
        }

        return new StickerPackImpl(id, stickers, name, description, coverId, bannerId, skuId);
    }

    public Message.Interaction createMessageInteraction(GuildImpl guildImpl, DataObject content)
    {
        final long id = content.getLong("id");
        final int type = content.getInt("type");
        final String name = content.getString("name");
        DataObject userJson = content.getObject("user");
        User user = null;
        MemberImpl member = null;
        if (!content.isNull("member") && guildImpl != null)
        {
            DataObject memberJson = content.getObject("member");
            memberJson.put("user", userJson);
            member = createMember(guildImpl, memberJson);
            user = member.getUser();
        }
        else
        {
            user = createUser(userJson);
        }

        return new Message.Interaction(id, type, name, user, member);
    }

    @Nullable
    public PermissionOverride createPermissionOverride(DataObject override, IPermissionContainerMixin<?> chan)
    {
        int type = override.getInt("type");
        final long id = override.getLong("id");
        boolean role = type == 0;
        if (role && chan.getGuild().getRoleById(id) == null)
            throw new NoSuchElementException("Attempted to create a PermissionOverride for a non-existent role! JSON: " + override);
        if (!role && type != 1)
            throw new IllegalArgumentException("Provided with an unknown PermissionOverride type! JSON: " + override);
        if (!role && id != api.getSelfUser().getIdLong() && !api.isCacheFlagSet(CacheFlag.MEMBER_OVERRIDES))
            return null;

        long allow = override.getLong("allow");
        long deny = override.getLong("deny");
        // Don't cache empty @everyone overrides, they ruin our sync check
        if (id == chan.getGuild().getIdLong() && (allow | deny) == 0L)
            return null;

        PermissionOverrideImpl permOverride = (PermissionOverrideImpl) chan.getPermissionOverrideMap().get(id);
        if (permOverride == null)
        {
            permOverride = new PermissionOverrideImpl(chan, id, role);
            chan.getPermissionOverrideMap().put(id, permOverride);
        }

        return permOverride.setAllow(allow).setDeny(deny);
    }

    public WebhookImpl createWebhook(DataObject object)
    {
        return createWebhook(object, false);
    }

    public WebhookImpl createWebhook(DataObject object, boolean allowMissingChannel)
    {
        final long id = object.getLong("id");
        final long guildId = object.getUnsignedLong("guild_id");
        final long channelId = object.getUnsignedLong("channel_id");
        final String token = object.getString("token", null);
        final WebhookType type = WebhookType.fromKey(object.getInt("type", -1));

        IWebhookContainer channel = getJDA().getChannelById(IWebhookContainer.class, channelId);
        if (channel == null && !allowMissingChannel)
            throw new NullPointerException(String.format("Tried to create Webhook for an un-cached IWebhookContainer channel! WebhookId: %s ChannelId: %s GuildId: %s",
                    id, channelId, guildId));

        Object name = !object.isNull("name") ? object.get("name") : null;
        Object avatar = !object.isNull("avatar") ? object.get("avatar") : null;

        DataObject fakeUser = DataObject.empty()
                    .put("username", name)
                    .put("discriminator", "0000")
                    .put("id", id)
                    .put("avatar", avatar);
        User defaultUser = createUser(fakeUser);

        Optional<DataObject> ownerJson = object.optObject("user");
        User owner = null;

        if (ownerJson.isPresent())
        {
            DataObject json = ownerJson.get();
            final long userId = json.getLong("id");

            owner = getJDA().getUserById(userId);
            if (owner == null)
            {
                json.put("id", userId);
                owner = createUser(json);
            }
        }

        Member ownerMember = owner == null || channel == null ? null : channel.getGuild().getMember(owner);
        WebhookImpl webhook = new WebhookImpl(channel, getJDA(), id, type)
                .setToken(token)
                .setOwner(ownerMember, owner)
                .setUser(defaultUser);

        if (!object.isNull("source_channel"))
        {
            DataObject source = object.getObject("source_channel");
            webhook.setSourceChannel(new Webhook.ChannelReference(source.getUnsignedLong("id"), source.getString("name")));
        }
        if (!object.isNull("source_guild"))
        {
            DataObject source = object.getObject("source_guild");
            webhook.setSourceGuild(new Webhook.GuildReference(source.getUnsignedLong("id"), source.getString("name")));
        }

        return webhook;
    }

    public Invite createInvite(DataObject object)
    {
        final String code = object.getString("code");
        final User inviter = object.hasKey("inviter") ? createUser(object.getObject("inviter")) : null;

        final DataObject channelObject = object.getObject("channel");
        final ChannelType channelType = ChannelType.fromId(channelObject.getInt("type"));
        final Invite.TargetType targetType = Invite.TargetType.fromId(object.getInt("target_type", 0));

        final Invite.InviteType type;
        final Invite.Guild guild;
        final Invite.Channel channel;
        final Invite.Group group;
        final Invite.InviteTarget target;

        if (channelType == ChannelType.GROUP)
        {
            type = Invite.InviteType.GROUP;
            guild = null;
            channel = null;

            final String groupName = channelObject.getString("name", "");
            final long groupId = channelObject.getLong("id");
            final String groupIconId = channelObject.getString("icon", null);

            final List<String> usernames;
            if (channelObject.isNull("recipients"))
                usernames = null;
            else
                usernames = map(channelObject, "recipients", (json) -> json.getString("username"));

            group = new InviteImpl.GroupImpl(groupIconId, groupName, groupId, usernames);
        }
        else if (channelType.isGuild())
        {
            type = Invite.InviteType.GUILD;

            final DataObject guildObject = object.getObject("guild");

            final String guildIconId = guildObject.getString("icon", null);
            final long guildId = guildObject.getLong("id");
            final String guildName = guildObject.getString("name");
            final String guildSplashId = guildObject.getString("splash", null);
            final VerificationLevel guildVerificationLevel = VerificationLevel.fromKey(guildObject.getInt("verification_level", -1));
            final int presenceCount = object.getInt("approximate_presence_count", -1);
            final int memberCount = object.getInt("approximate_member_count", -1);

            final Set<String> guildFeatures;
            if (guildObject.isNull("features"))
                guildFeatures = Collections.emptySet();
            else
                guildFeatures = Collections.unmodifiableSet(StreamSupport.stream(guildObject.getArray("features").spliterator(), false).map(String::valueOf).collect(Collectors.toSet()));

            final GuildWelcomeScreen welcomeScreen = guildObject.isNull("welcome_screen")
                    ? null
                    : createWelcomeScreen(null, guildObject.getObject("welcome_screen"));

            guild = new InviteImpl.GuildImpl(guildId, guildIconId, guildName, guildSplashId, guildVerificationLevel, presenceCount, memberCount, guildFeatures, welcomeScreen);

            final String channelName = channelObject.getString("name");
            final long channelId = channelObject.getLong("id");

            channel = new InviteImpl.ChannelImpl(channelId, channelName, channelType);
            group = null;
        }
        else
        {
            // Unknown channel type for invites

            type = Invite.InviteType.UNKNOWN;
            guild = null;
            channel = null;
            group = null;
        }

        switch (targetType)
        {
        case EMBEDDED_APPLICATION:
            final DataObject applicationObject = object.getObject("target_application");

            Invite.EmbeddedApplication application = new InviteImpl.EmbeddedApplicationImpl(
                    applicationObject.getString("icon", null), applicationObject.getString("name"), applicationObject.getString("description"),
                    applicationObject.getString("summary"), applicationObject.getLong("id"), applicationObject.getInt("max_participants", -1)
            );
            target = new InviteImpl.InviteTargetImpl(targetType, application, null);
            break;
        case STREAM:
            final DataObject targetUserObject = object.getObject("target_user");
            target = new InviteImpl.InviteTargetImpl(targetType, null, createUser(targetUserObject));
            break;
        case NONE:
            target = null;
            break;
        default:
            target = new InviteImpl.InviteTargetImpl(targetType, null, null);
        }

        final int maxAge;
        final int maxUses;
        final boolean temporary;
        final OffsetDateTime timeCreated;
        final int uses;
        final boolean expanded;

        if (object.hasKey("max_uses"))
        {
            expanded = true;
            maxAge = object.getInt("max_age");
            maxUses = object.getInt("max_uses");
            uses = object.getInt("uses");
            temporary = object.getBoolean("temporary");
            timeCreated = OffsetDateTime.parse(object.getString("created_at"));
        }
        else
        {
            expanded = false;
            maxAge = -1;
            maxUses = -1;
            uses = -1;
            temporary = false;
            timeCreated = null;
        }

        return new InviteImpl(getJDA(), code, expanded, inviter,
                              maxAge, maxUses, temporary, timeCreated,
                              uses, channel, guild, group, target, type);
    }

    public GuildWelcomeScreen createWelcomeScreen(Guild guild, DataObject object)
    {
        final DataArray welcomeChannelsArray = object.getArray("welcome_channels");
        final List<GuildWelcomeScreen.Channel> welcomeChannels = new ArrayList<>(welcomeChannelsArray.length());
        for (int i = 0; i < welcomeChannelsArray.length(); i++)
        {
            final DataObject welcomeChannelObj = welcomeChannelsArray.getObject(i);
            EmojiUnion emoji = null;
            if (!welcomeChannelObj.isNull("emoji_id") || !welcomeChannelObj.isNull("emoji_name"))
                emoji = createEmoji(welcomeChannelObj, "emoji_name", "emoji_id");

            welcomeChannels.add(new GuildWelcomeScreenImpl.ChannelImpl(
                    guild,
                    welcomeChannelObj.getLong("channel_id"),
                    welcomeChannelObj.getString("description"),
                    emoji)
            );
        }
        return new GuildWelcomeScreenImpl(guild, object.getString("description", null), Collections.unmodifiableList(welcomeChannels));
    }

    public Template createTemplate(DataObject object)
    {
        final String code = object.getString("code");
        final String name = object.getString("name");
        final String description = object.getString("description", null);
        final int uses = object.getInt("usage_count");
        final User creator = createUser(object.getObject("creator"));
        final OffsetDateTime createdAt = OffsetDateTime.parse(object.getString("created_at"));
        final OffsetDateTime updatedAt = OffsetDateTime.parse(object.getString("updated_at"));
        final long guildId = object.getLong("source_guild_id");
        final DataObject guildObject = object.getObject("serialized_source_guild");
        final String guildName = guildObject.getString("name");
        final String guildDescription = guildObject.getString("description", null);
        final String guildIconId = guildObject.getString("icon_hash", null);
        final VerificationLevel guildVerificationLevel = VerificationLevel.fromKey(guildObject.getInt("verification_level", -1));
        final NotificationLevel notificationLevel = NotificationLevel.fromKey(guildObject.getInt("default_message_notifications", 0));
        final ExplicitContentLevel explicitContentLevel = ExplicitContentLevel.fromKey(guildObject.getInt("explicit_content_filter", 0));
        final DiscordLocale locale = DiscordLocale.from(guildObject.getString("preferred_locale", "en-US"));
        final Timeout afkTimeout = Timeout.fromKey(guildObject.getInt("afk_timeout", 0));
        final DataArray roleArray = guildObject.getArray("roles");
        final DataArray channelsArray = guildObject.getArray("channels");
        final long afkChannelId = guildObject.getLong("afk_channel_id", -1L);
        final long systemChannelId = guildObject.getLong("system_channel_id", -1L);

        final List<TemplateRole> roles = new ArrayList<>();
        for (int i = 0; i < roleArray.length(); i++)
        {
               DataObject obj = roleArray.getObject(i);
               final long roleId = obj.getLong("id");
               final String roleName = obj.getString("name");
               final int roleColor = obj.getInt("color");
               final boolean hoisted = obj.getBoolean("hoist");
               final boolean mentionable = obj.getBoolean("mentionable");
               final long rawPermissions = obj.getLong("permissions");
               roles.add(new TemplateRole(roleId, roleName, roleColor == 0 ? Role.DEFAULT_COLOR_RAW : roleColor, hoisted, mentionable, rawPermissions));
        }

        final List<TemplateChannel> channels = new ArrayList<>();
        for (int i = 0; i < channelsArray.length(); i++)
        {
            DataObject obj = channelsArray.getObject(i);
            final long channelId = obj.getLong("id");
            final int type = obj.getInt("type");
            final ChannelType channelType = ChannelType.fromId(type);
            final String channelName = obj.getString("name");
            final String topic = obj.getString("topic", null);
            final int rawPosition = obj.getInt("position");
            final long parentId = obj.getLong("parent_id", -1);

            final boolean nsfw = obj.getBoolean("nsfw");
            final int slowmode = obj.getInt("rate_limit_per_user");

            final int bitrate = obj.getInt("bitrate");
            final int userLimit = obj.getInt("user_limit");

            final List<TemplateChannel.PermissionOverride> permissionOverrides = new ArrayList<>();
            DataArray overrides = obj.getArray("permission_overwrites");

            for (int j = 0; j < overrides.length(); j++)
            {
                DataObject overrideObj = overrides.getObject(j);
                final long overrideId = overrideObj.getLong("id");
                final long allow = overrideObj.getLong("allow");
                final long deny = overrideObj.getLong("deny");
                permissionOverrides.add(new TemplateChannel.PermissionOverride(overrideId, allow, deny));
            }
            channels.add(new TemplateChannel(channelId, channelType, channelName, topic, rawPosition, parentId, type == 5, permissionOverrides, nsfw,
                    slowmode, bitrate, userLimit));
        }

        TemplateChannel afkChannel = channels.stream().filter(templateChannel -> templateChannel.getIdLong() == afkChannelId)
                .findFirst().orElse(null);
        TemplateChannel systemChannel = channels.stream().filter(templateChannel -> templateChannel.getIdLong() == systemChannelId)
                .findFirst().orElse(null);

        final TemplateGuild guild = new TemplateGuild(guildId, guildName, guildDescription, guildIconId, guildVerificationLevel, notificationLevel, explicitContentLevel, locale,
                afkTimeout, afkChannel, systemChannel, roles, channels);

        final boolean synced = !object.getBoolean("is_dirty", false);

        return new Template(getJDA(), code, name, description,
                uses, creator, createdAt, updatedAt,
                guild, synced);
    }

    public ApplicationInfo createApplicationInfo(DataObject object)
    {
        final String description = object.getString("description");
        final String termsOfServiceUrl = object.getString("terms_of_service_url", null);
        final String privacyPolicyUrl = object.getString("privacy_policy_url", null);
        final boolean doesBotRequireCodeGrant = object.getBoolean("bot_require_code_grant");
        final String iconId = object.getString("icon", null);
        final long id = object.getUnsignedLong("id");
        final long flags = object.getUnsignedLong("flags", 0);
        final String name = object.getString("name");
        final boolean isBotPublic = object.getBoolean("bot_public");
        final User owner = createUser(object.getObject("owner"));
        final ApplicationTeam team = !object.isNull("team") ? createApplicationTeam(object.getObject("team")) : null;
        final String customAuthUrl = object.getString("custom_install_url", null);
        final List<String> tags = object.optArray("tags").orElseGet(DataArray::empty)
                    .stream(DataArray::getString)
                    .collect(Collectors.toList());

        final Optional<DataObject> installParams = object.optObject("install_params");

        final long defaultAuthUrlPerms = installParams.map(o -> o.getLong("permissions"))
                    .orElse(0L);

        final List<String> defaultAuthUrlScopes = installParams.map(obj -> obj.getArray("scopes")
                            .stream(DataArray::getString)
                            .collect(Collectors.toList()))
                    .orElse(Collections.emptyList());

        return new ApplicationInfoImpl(getJDA(), description, doesBotRequireCodeGrant, iconId, id, flags, isBotPublic, name,
                termsOfServiceUrl, privacyPolicyUrl, owner, team, tags, customAuthUrl, defaultAuthUrlPerms, defaultAuthUrlScopes);
    }

    public ApplicationTeam createApplicationTeam(DataObject object)
    {
        String iconId = object.getString("icon", null);
        long id = object.getUnsignedLong("id");
        long ownerId = object.getUnsignedLong("owner_user_id", 0);
        List<TeamMember> members = map(object, "members", (o) -> {
            DataObject userJson = o.getObject("user");
            TeamMember.MembershipState state = TeamMember.MembershipState.fromKey(o.getInt("membership_state"));
            User user = createUser(userJson);
            return new TeamMemberImpl(user, state, id);
        });
        return new ApplicationTeamImpl(iconId, members, id, ownerId);
    }

    public AuditLogEntry createAuditLogEntry(GuildImpl guild, DataObject entryJson, DataObject userJson, DataObject webhookJson)
    {
        final long targetId = entryJson.getLong("target_id", 0);
        final long userId = entryJson.getLong("user_id", 0);
        final long id = entryJson.getLong("id");
        final int typeKey = entryJson.getInt("action_type");
        final DataArray changes = entryJson.isNull("changes") ? null : entryJson.getArray("changes");
        final DataObject options = entryJson.isNull("options") ? null : entryJson.getObject("options");
        final String reason = entryJson.getString("reason", null);

        final UserImpl user = userJson == null ? null : createUser(userJson);
        final WebhookImpl webhook = webhookJson == null ? null : createWebhook(webhookJson);
        final Set<AuditLogChange> changesList;
        final ActionType type = ActionType.from(typeKey);

        if (changes != null)
        {
            changesList = new HashSet<>(changes.length());
            for (int i = 0; i < changes.length(); i++)
            {
                final DataObject object = changes.getObject(i);
                AuditLogChange change = createAuditLogChange(object);
                changesList.add(change);
            }
        }
        else
        {
            changesList = Collections.emptySet();
        }

        CaseInsensitiveMap<String, AuditLogChange> changeMap = new CaseInsensitiveMap<>(changeToMap(changesList));
        CaseInsensitiveMap<String, Object> optionMap = options != null
                ? new CaseInsensitiveMap<>(options.toMap()) : null;

        return new AuditLogEntry(type, typeKey, id, userId, targetId, guild, user, webhook, reason, changeMap, optionMap);
    }

    public AuditLogChange createAuditLogChange(DataObject change)
    {
        final String key = change.getString("key");
        Object oldValue = change.isNull("old_value") ? null : change.get("old_value");
        Object newValue = change.isNull("new_value") ? null : change.get("new_value");
        return new AuditLogChange(oldValue, newValue, key);
    }

    private Map<String, AuditLogChange> changeToMap(Set<AuditLogChange> changesList)
    {
        return changesList.stream().collect(Collectors.toMap(AuditLogChange::getKey, UnaryOperator.identity()));
    }

    private <T> List<T> map(DataObject jsonObject, String key, Function<DataObject, T> convert)
    {
        if (jsonObject.isNull(key))
            return Collections.emptyList();

        final DataArray arr = jsonObject.getArray(key);
        final List<T> mappedObjects = new ArrayList<>(arr.length());
        for (int i = 0; i < arr.length(); i++)
        {
            DataObject obj = arr.getObject(i);
            T result = convert.apply(obj);
            if (result != null)
                mappedObjects.add(result);
        }

        return mappedObjects;
    }
}<|MERGE_RESOLUTION|>--- conflicted
+++ resolved
@@ -1803,13 +1803,8 @@
 
         if (!type.isSystem())
         {
-<<<<<<< HEAD
             return new ReceivedMessage(id, channelId, api, guild, channel, type, messageReference, fromWebhook, applicationId, tts, pinned,
-                    content, nonce, user, member, activity, editTime, mentions, reactions, attachments, embeds, stickers, components, flags, messageInteraction, startedThread);
-=======
-            return new ReceivedMessage(id, channel, type, messageReference, fromWebhook, applicationId, tts, pinned,
                     content, nonce, user, member, activity, editTime, mentions, reactions, attachments, embeds, stickers, components, flags, messageInteraction, startedThread, position);
->>>>>>> b877574e
         }
         else
         {
