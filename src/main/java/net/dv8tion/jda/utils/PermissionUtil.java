--- conflicted
+++ resolved
@@ -15,7 +15,6 @@
  */
 package net.dv8tion.jda.utils;
 
-import net.dv8tion.jda.JDA;
 import net.dv8tion.jda.Permission;
 import net.dv8tion.jda.entities.*;
 import net.dv8tion.jda.entities.impl.GuildImpl;
@@ -111,15 +110,11 @@
     }
 
     /**
-<<<<<<< HEAD
-     * <b><u>This method is deprecated and going to be removed. Please use {@link #checkPermission(Channel, User, Permission...)} instead!</u></b>
-     * <p>
-=======
-     * Convenience method for calling {@link PermissionUtil#canTalk(User, TextChannel)} with {@link TextChannel#getJDA() channel.getJDA()}{@link JDA#getSelfInfo() .getSelfInfo()}
+     * Convenience method for calling {@link #canTalk(User, TextChannel)} with JDA's own {@link net.dv8tion.jda.entities.User User}
      *
      * @param channel
      *          The {@link net.dv8tion.jda.entities.TextChannel TextChannel} being checked.
-     * @return True - if {@link TextChannel#getJDA() channel.getJDA()}{@link JDA#getSelfInfo() .getSelfInfo()} can read and write messages in the {@link net.dv8tion.jda.entities.TextChannel TextChannel}
+     * @return True - if JDA's {@link net.dv8tion.jda.entities.User User} can read and write messages in the {@link net.dv8tion.jda.entities.TextChannel TextChannel}
      */
     public static boolean canTalk(TextChannel channel)
     {
@@ -138,11 +133,12 @@
      */
     public static boolean canTalk(User user, TextChannel channel)
     {
-        return checkPermission(user, Permission.MESSAGE_READ, channel) && checkPermission(user, Permission.MESSAGE_WRITE, channel);
-    }
-
-    /**
->>>>>>> 4b8a73e4
+        return checkPermission(channel, user, Permission.MESSAGE_READ, Permission.MESSAGE_WRITE);
+    }
+
+    /**
+     * <b><u>This method is deprecated and going to be removed. Please use {@link #checkPermission(Channel, User, Permission...)} instead!</u></b>
+     * <p>
      * Checks to see if the {@link net.dv8tion.jda.entities.User User} has the specified {@link net.dv8tion.jda.Permission Permission}
      * in the specified {@link net.dv8tion.jda.entities.Channel Channel}. This method properly deals with
      * {@link net.dv8tion.jda.entities.PermissionOverride PermissionOverrides} and Owner status.
