--- conflicted
+++ resolved
@@ -31,11 +31,6 @@
 
 def versionObj = new Version(major: 3, minor: 0, revision: "BETA")
 
-<<<<<<< HEAD
-def versionObj = new Version(major: 3, minor: 0, revision: "ALPHA")
-
-=======
->>>>>>> 9cd7b626
 group = "net.dv8tion"
 archivesBaseName = "JDA"
 version = "$versionObj"
